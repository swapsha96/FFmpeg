/*
 * AAC encoder psychoacoustic model
 * Copyright (C) 2008 Konstantin Shishkov
 *
 * This file is part of FFmpeg.
 *
 * FFmpeg is free software; you can redistribute it and/or
 * modify it under the terms of the GNU Lesser General Public
 * License as published by the Free Software Foundation; either
 * version 2.1 of the License, or (at your option) any later version.
 *
 * FFmpeg is distributed in the hope that it will be useful,
 * but WITHOUT ANY WARRANTY; without even the implied warranty of
 * MERCHANTABILITY or FITNESS FOR A PARTICULAR PURPOSE.  See the GNU
 * Lesser General Public License for more details.
 *
 * You should have received a copy of the GNU Lesser General Public
 * License along with FFmpeg; if not, write to the Free Software
 * Foundation, Inc., 51 Franklin Street, Fifth Floor, Boston, MA 02110-1301 USA
 */

/**
 * @file
 * AAC encoder psychoacoustic model
 */

#include "libavutil/attributes.h"
#include "libavutil/libm.h"

#include "avcodec.h"
#include "aactab.h"
#include "psymodel.h"

/***********************************
 *              TODOs:
 * try other bitrate controlling mechanism (maybe use ratecontrol.c?)
 * control quality for quality-based output
 **********************************/

/**
 * constants for 3GPP AAC psychoacoustic model
 * @{
 */
#define PSY_3GPP_THR_SPREAD_HI   1.5f // spreading factor for low-to-hi threshold spreading  (15 dB/Bark)
#define PSY_3GPP_THR_SPREAD_LOW  3.0f // spreading factor for hi-to-low threshold spreading  (30 dB/Bark)
/* spreading factor for low-to-hi energy spreading, long block, > 22kbps/channel (20dB/Bark) */
#define PSY_3GPP_EN_SPREAD_HI_L1 2.0f
/* spreading factor for low-to-hi energy spreading, long block, <= 22kbps/channel (15dB/Bark) */
#define PSY_3GPP_EN_SPREAD_HI_L2 1.5f
/* spreading factor for low-to-hi energy spreading, short block (15 dB/Bark) */
#define PSY_3GPP_EN_SPREAD_HI_S  1.5f
/* spreading factor for hi-to-low energy spreading, long block (30dB/Bark) */
#define PSY_3GPP_EN_SPREAD_LOW_L 3.0f
/* spreading factor for hi-to-low energy spreading, short block (20dB/Bark) */
#define PSY_3GPP_EN_SPREAD_LOW_S 2.0f

#define PSY_3GPP_RPEMIN      0.01f
#define PSY_3GPP_RPELEV      2.0f

#define PSY_3GPP_C1          3.0f           /* log2(8) */
#define PSY_3GPP_C2          1.3219281f     /* log2(2.5) */
#define PSY_3GPP_C3          0.55935729f    /* 1 - C2 / C1 */

#define PSY_SNR_1DB          7.9432821e-1f  /* -1dB */
#define PSY_SNR_25DB         3.1622776e-3f  /* -25dB */

#define PSY_3GPP_SAVE_SLOPE_L  -0.46666667f
#define PSY_3GPP_SAVE_SLOPE_S  -0.36363637f
#define PSY_3GPP_SAVE_ADD_L    -0.84285712f
#define PSY_3GPP_SAVE_ADD_S    -0.75f
#define PSY_3GPP_SPEND_SLOPE_L  0.66666669f
#define PSY_3GPP_SPEND_SLOPE_S  0.81818181f
#define PSY_3GPP_SPEND_ADD_L   -0.35f
#define PSY_3GPP_SPEND_ADD_S   -0.26111111f
#define PSY_3GPP_CLIP_LO_L      0.2f
#define PSY_3GPP_CLIP_LO_S      0.2f
#define PSY_3GPP_CLIP_HI_L      0.95f
#define PSY_3GPP_CLIP_HI_S      0.75f

#define PSY_3GPP_AH_THR_LONG    0.5f
#define PSY_3GPP_AH_THR_SHORT   0.63f

enum {
    PSY_3GPP_AH_NONE,
    PSY_3GPP_AH_INACTIVE,
    PSY_3GPP_AH_ACTIVE
};

#define PSY_3GPP_BITS_TO_PE(bits) ((bits) * 1.18f)

/* LAME psy model constants */
#define PSY_LAME_FIR_LEN 21         ///< LAME psy model FIR order
#define AAC_BLOCK_SIZE_LONG 1024    ///< long block size
#define AAC_BLOCK_SIZE_SHORT 128    ///< short block size
#define AAC_NUM_BLOCKS_SHORT 8      ///< number of blocks in a short sequence
#define PSY_LAME_NUM_SUBBLOCKS 3    ///< Number of sub-blocks in each short block

/**
 * @}
 */

/**
 * information for single band used by 3GPP TS26.403-inspired psychoacoustic model
 */
typedef struct AacPsyBand{
    float energy;       ///< band energy
    float thr;          ///< energy threshold
    float thr_quiet;    ///< threshold in quiet
    float nz_lines;     ///< number of non-zero spectral lines
    float active_lines; ///< number of active spectral lines
    float pe;           ///< perceptual entropy
    float pe_const;     ///< constant part of the PE calculation
    float norm_fac;     ///< normalization factor for linearization
    int   avoid_holes;  ///< hole avoidance flag
}AacPsyBand;

/**
 * single/pair channel context for psychoacoustic model
 */
typedef struct AacPsyChannel{
    AacPsyBand band[128];               ///< bands information
    AacPsyBand prev_band[128];          ///< bands information from the previous frame

    float       win_energy;              ///< sliding average of channel energy
    float       iir_state[2];            ///< hi-pass IIR filter state
    uint8_t     next_grouping;           ///< stored grouping scheme for the next frame (in case of 8 short window sequence)
    enum WindowSequence next_window_seq; ///< window sequence to be used in the next frame
    /* LAME psy model specific members */
    float attack_threshold;              ///< attack threshold for this channel
    float prev_energy_subshort[AAC_NUM_BLOCKS_SHORT * PSY_LAME_NUM_SUBBLOCKS];
    int   prev_attack;                   ///< attack value for the last short block in the previous sequence
}AacPsyChannel;

/**
 * psychoacoustic model frame type-dependent coefficients
 */
typedef struct AacPsyCoeffs{
    float ath;           ///< absolute threshold of hearing per bands
    float barks;         ///< Bark value for each spectral band in long frame
    float spread_low[2]; ///< spreading factor for low-to-high threshold spreading in long frame
    float spread_hi [2]; ///< spreading factor for high-to-low threshold spreading in long frame
    float min_snr;       ///< minimal SNR
}AacPsyCoeffs;

/**
 * 3GPP TS26.403-inspired psychoacoustic model specific data
 */
typedef struct AacPsyContext{
    int chan_bitrate;     ///< bitrate per channel
    int frame_bits;       ///< average bits per frame
    int fill_level;       ///< bit reservoir fill level
    struct {
        float min;        ///< minimum allowed PE for bit factor calculation
        float max;        ///< maximum allowed PE for bit factor calculation
        float previous;   ///< allowed PE of the previous frame
        float correction; ///< PE correction factor
    } pe;
    AacPsyCoeffs psy_coef[2][64];
    AacPsyChannel *ch;
}AacPsyContext;

/**
 * LAME psy model preset struct
 */
typedef struct PsyLamePreset {
    int   quality;  ///< Quality to map the rest of the vaules to.
     /* This is overloaded to be both kbps per channel in ABR mode, and
      * requested quality in constant quality mode.
      */
    float st_lrm;   ///< short threshold for L, R, and M channels
} PsyLamePreset;

/**
 * LAME psy model preset table for ABR
 */
static const PsyLamePreset psy_abr_map[] = {
/* TODO: Tuning. These were taken from LAME. */
/* kbps/ch st_lrm   */
    {  8,  6.60},
    { 16,  6.60},
    { 24,  6.60},
    { 32,  6.60},
    { 40,  6.60},
    { 48,  6.60},
    { 56,  6.60},
    { 64,  6.40},
    { 80,  6.00},
    { 96,  5.60},
    {112,  5.20},
    {128,  5.20},
    {160,  5.20}
};

/**
* LAME psy model preset table for constant quality
*/
static const PsyLamePreset psy_vbr_map[] = {
/* vbr_q  st_lrm    */
    { 0,  4.20},
    { 1,  4.20},
    { 2,  4.20},
    { 3,  4.20},
    { 4,  4.20},
    { 5,  4.20},
    { 6,  4.20},
    { 7,  4.20},
    { 8,  4.20},
    { 9,  4.20},
    {10,  4.20}
};

/**
 * LAME psy model FIR coefficient table
 */
static const float psy_fir_coeffs[] = {
    -8.65163e-18 * 2, -0.00851586 * 2, -6.74764e-18 * 2, 0.0209036 * 2,
    -3.36639e-17 * 2, -0.0438162 * 2,  -1.54175e-17 * 2, 0.0931738 * 2,
    -5.52212e-17 * 2, -0.313819 * 2
};

#if ARCH_MIPS
#   include "mips/aacpsy_mips.h"
#endif /* ARCH_MIPS */

/**
 * Calculate the ABR attack threshold from the above LAME psymodel table.
 */
static float lame_calc_attack_threshold(int bitrate)
{
    /* Assume max bitrate to start with */
    int lower_range = 12, upper_range = 12;
    int lower_range_kbps = psy_abr_map[12].quality;
    int upper_range_kbps = psy_abr_map[12].quality;
    int i;

    /* Determine which bitrates the value specified falls between.
     * If the loop ends without breaking our above assumption of 320kbps was correct.
     */
    for (i = 1; i < 13; i++) {
        if (FFMAX(bitrate, psy_abr_map[i].quality) != bitrate) {
            upper_range = i;
            upper_range_kbps = psy_abr_map[i    ].quality;
            lower_range = i - 1;
            lower_range_kbps = psy_abr_map[i - 1].quality;
            break; /* Upper range found */
        }
    }

    /* Determine which range the value specified is closer to */
    if ((upper_range_kbps - bitrate) > (bitrate - lower_range_kbps))
        return psy_abr_map[lower_range].st_lrm;
    return psy_abr_map[upper_range].st_lrm;
}

/**
 * LAME psy model specific initialization
 */
static av_cold void lame_window_init(AacPsyContext *ctx, AVCodecContext *avctx)
{
    int i, j;

    for (i = 0; i < avctx->channels; i++) {
        AacPsyChannel *pch = &ctx->ch[i];

        if (avctx->flags & CODEC_FLAG_QSCALE)
            pch->attack_threshold = psy_vbr_map[avctx->global_quality / FF_QP2LAMBDA].st_lrm;
        else
            pch->attack_threshold = lame_calc_attack_threshold(avctx->bit_rate / avctx->channels / 1000);

        for (j = 0; j < AAC_NUM_BLOCKS_SHORT * PSY_LAME_NUM_SUBBLOCKS; j++)
            pch->prev_energy_subshort[j] = 10.0f;
    }
}

/**
 * Calculate Bark value for given line.
 */
static av_cold float calc_bark(float f)
{
    return 13.3f * atanf(0.00076f * f) + 3.5f * atanf((f / 7500.0f) * (f / 7500.0f));
}

#define ATH_ADD 4
/**
 * Calculate ATH value for given frequency.
 * Borrowed from Lame.
 */
static av_cold float ath(float f, float add)
{
    f /= 1000.0f;
    return    3.64 * pow(f, -0.8)
            - 6.8  * exp(-0.6  * (f - 3.4) * (f - 3.4))
            + 6.0  * exp(-0.15 * (f - 8.7) * (f - 8.7))
            + (0.6 + 0.04 * add) * 0.001 * f * f * f * f;
}

static av_cold int psy_3gpp_init(FFPsyContext *ctx) {
    AacPsyContext *pctx;
    float bark;
    int i, j, g, start;
    float prev, minscale, minath, minsnr, pe_min;
    const int chan_bitrate = ctx->avctx->bit_rate / ctx->avctx->channels;
    const int bandwidth    = ctx->avctx->cutoff ? ctx->avctx->cutoff : AAC_CUTOFF(ctx->avctx);
    const float num_bark   = calc_bark((float)bandwidth);

    ctx->model_priv_data = av_mallocz(sizeof(AacPsyContext));
    if (!ctx->model_priv_data)
        return AVERROR(ENOMEM);
    pctx = (AacPsyContext*) ctx->model_priv_data;

    pctx->chan_bitrate = chan_bitrate;
    pctx->frame_bits   = chan_bitrate * AAC_BLOCK_SIZE_LONG / ctx->avctx->sample_rate;
    pctx->pe.min       =  8.0f * AAC_BLOCK_SIZE_LONG * bandwidth / (ctx->avctx->sample_rate * 2.0f);
    pctx->pe.max       = 12.0f * AAC_BLOCK_SIZE_LONG * bandwidth / (ctx->avctx->sample_rate * 2.0f);
    ctx->bitres.size   = 6144 - pctx->frame_bits;
    ctx->bitres.size  -= ctx->bitres.size % 8;
    pctx->fill_level   = ctx->bitres.size;
    minath = ath(3410 - 0.733 * ATH_ADD, ATH_ADD);
    for (j = 0; j < 2; j++) {
        AacPsyCoeffs *coeffs = pctx->psy_coef[j];
        const uint8_t *band_sizes = ctx->bands[j];
        float line_to_frequency = ctx->avctx->sample_rate / (j ? 256.f : 2048.0f);
        float avg_chan_bits = chan_bitrate * (j ? 128.0f : 1024.0f) / ctx->avctx->sample_rate;
        /* reference encoder uses 2.4% here instead of 60% like the spec says */
        float bark_pe = 0.024f * PSY_3GPP_BITS_TO_PE(avg_chan_bits) / num_bark;
        float en_spread_low = j ? PSY_3GPP_EN_SPREAD_LOW_S : PSY_3GPP_EN_SPREAD_LOW_L;
        /* High energy spreading for long blocks <= 22kbps/channel and short blocks are the same. */
        float en_spread_hi  = (j || (chan_bitrate <= 22.0f)) ? PSY_3GPP_EN_SPREAD_HI_S : PSY_3GPP_EN_SPREAD_HI_L1;

        i = 0;
        prev = 0.0;
        for (g = 0; g < ctx->num_bands[j]; g++) {
            i += band_sizes[g];
            bark = calc_bark((i-1) * line_to_frequency);
            coeffs[g].barks = (bark + prev) / 2.0;
            prev = bark;
        }
        for (g = 0; g < ctx->num_bands[j] - 1; g++) {
            AacPsyCoeffs *coeff = &coeffs[g];
            float bark_width = coeffs[g+1].barks - coeffs->barks;
            coeff->spread_low[0] = pow(10.0, -bark_width * PSY_3GPP_THR_SPREAD_LOW);
            coeff->spread_hi [0] = pow(10.0, -bark_width * PSY_3GPP_THR_SPREAD_HI);
            coeff->spread_low[1] = pow(10.0, -bark_width * en_spread_low);
            coeff->spread_hi [1] = pow(10.0, -bark_width * en_spread_hi);
            pe_min = bark_pe * bark_width;
            minsnr = exp2(pe_min / band_sizes[g]) - 1.5f;
            coeff->min_snr = av_clipf(1.0f / minsnr, PSY_SNR_25DB, PSY_SNR_1DB);
        }
        start = 0;
        for (g = 0; g < ctx->num_bands[j]; g++) {
            minscale = ath(start * line_to_frequency, ATH_ADD);
            for (i = 1; i < band_sizes[g]; i++)
                minscale = FFMIN(minscale, ath((start + i) * line_to_frequency, ATH_ADD));
            coeffs[g].ath = minscale - minath;
            start += band_sizes[g];
        }
    }

<<<<<<< HEAD
    pctx->ch = av_mallocz_array(ctx->avctx->channels, sizeof(AacPsyChannel));
=======
    pctx->ch = av_mallocz(sizeof(AacPsyChannel) * ctx->avctx->channels);
    if (!pctx->ch) {
        av_freep(&pctx);
        return AVERROR(ENOMEM);
    }
>>>>>>> 074a1b37

    lame_window_init(pctx, ctx->avctx);

    return 0;
}

/**
 * IIR filter used in block switching decision
 */
static float iir_filter(int in, float state[2])
{
    float ret;

    ret = 0.7548f * (in - state[0]) + 0.5095f * state[1];
    state[0] = in;
    state[1] = ret;
    return ret;
}

/**
 * window grouping information stored as bits (0 - new group, 1 - group continues)
 */
static const uint8_t window_grouping[9] = {
    0xB6, 0x6C, 0xD8, 0xB2, 0x66, 0xC6, 0x96, 0x36, 0x36
};

/**
 * Tell encoder which window types to use.
 * @see 3GPP TS26.403 5.4.1 "Blockswitching"
 */
static av_unused FFPsyWindowInfo psy_3gpp_window(FFPsyContext *ctx,
                                                 const int16_t *audio,
                                                 const int16_t *la,
                                                 int channel, int prev_type)
{
    int i, j;
    int br               = ctx->avctx->bit_rate / ctx->avctx->channels;
    int attack_ratio     = br <= 16000 ? 18 : 10;
    AacPsyContext *pctx = (AacPsyContext*) ctx->model_priv_data;
    AacPsyChannel *pch  = &pctx->ch[channel];
    uint8_t grouping     = 0;
    int next_type        = pch->next_window_seq;
    FFPsyWindowInfo wi  = { { 0 } };

    if (la) {
        float s[8], v;
        int switch_to_eight = 0;
        float sum = 0.0, sum2 = 0.0;
        int attack_n = 0;
        int stay_short = 0;
        for (i = 0; i < 8; i++) {
            for (j = 0; j < 128; j++) {
                v = iir_filter(la[i*128+j], pch->iir_state);
                sum += v*v;
            }
            s[i]  = sum;
            sum2 += sum;
        }
        for (i = 0; i < 8; i++) {
            if (s[i] > pch->win_energy * attack_ratio) {
                attack_n        = i + 1;
                switch_to_eight = 1;
                break;
            }
        }
        pch->win_energy = pch->win_energy*7/8 + sum2/64;

        wi.window_type[1] = prev_type;
        switch (prev_type) {
        case ONLY_LONG_SEQUENCE:
            wi.window_type[0] = switch_to_eight ? LONG_START_SEQUENCE : ONLY_LONG_SEQUENCE;
            next_type = switch_to_eight ? EIGHT_SHORT_SEQUENCE : ONLY_LONG_SEQUENCE;
            break;
        case LONG_START_SEQUENCE:
            wi.window_type[0] = EIGHT_SHORT_SEQUENCE;
            grouping = pch->next_grouping;
            next_type = switch_to_eight ? EIGHT_SHORT_SEQUENCE : LONG_STOP_SEQUENCE;
            break;
        case LONG_STOP_SEQUENCE:
            wi.window_type[0] = switch_to_eight ? LONG_START_SEQUENCE : ONLY_LONG_SEQUENCE;
            next_type = switch_to_eight ? EIGHT_SHORT_SEQUENCE : ONLY_LONG_SEQUENCE;
            break;
        case EIGHT_SHORT_SEQUENCE:
            stay_short = next_type == EIGHT_SHORT_SEQUENCE || switch_to_eight;
            wi.window_type[0] = stay_short ? EIGHT_SHORT_SEQUENCE : LONG_STOP_SEQUENCE;
            grouping = next_type == EIGHT_SHORT_SEQUENCE ? pch->next_grouping : 0;
            next_type = switch_to_eight ? EIGHT_SHORT_SEQUENCE : LONG_STOP_SEQUENCE;
            break;
        }

        pch->next_grouping = window_grouping[attack_n];
        pch->next_window_seq = next_type;
    } else {
        for (i = 0; i < 3; i++)
            wi.window_type[i] = prev_type;
        grouping = (prev_type == EIGHT_SHORT_SEQUENCE) ? window_grouping[0] : 0;
    }

    wi.window_shape   = 1;
    if (wi.window_type[0] != EIGHT_SHORT_SEQUENCE) {
        wi.num_windows = 1;
        wi.grouping[0] = 1;
    } else {
        int lastgrp = 0;
        wi.num_windows = 8;
        for (i = 0; i < 8; i++) {
            if (!((grouping >> i) & 1))
                lastgrp = i;
            wi.grouping[lastgrp]++;
        }
    }

    return wi;
}

/* 5.6.1.2 "Calculation of Bit Demand" */
static int calc_bit_demand(AacPsyContext *ctx, float pe, int bits, int size,
                           int short_window)
{
    const float bitsave_slope  = short_window ? PSY_3GPP_SAVE_SLOPE_S  : PSY_3GPP_SAVE_SLOPE_L;
    const float bitsave_add    = short_window ? PSY_3GPP_SAVE_ADD_S    : PSY_3GPP_SAVE_ADD_L;
    const float bitspend_slope = short_window ? PSY_3GPP_SPEND_SLOPE_S : PSY_3GPP_SPEND_SLOPE_L;
    const float bitspend_add   = short_window ? PSY_3GPP_SPEND_ADD_S   : PSY_3GPP_SPEND_ADD_L;
    const float clip_low       = short_window ? PSY_3GPP_CLIP_LO_S     : PSY_3GPP_CLIP_LO_L;
    const float clip_high      = short_window ? PSY_3GPP_CLIP_HI_S     : PSY_3GPP_CLIP_HI_L;
    float clipped_pe, bit_save, bit_spend, bit_factor, fill_level;

    ctx->fill_level += ctx->frame_bits - bits;
    ctx->fill_level  = av_clip(ctx->fill_level, 0, size);
    fill_level = av_clipf((float)ctx->fill_level / size, clip_low, clip_high);
    clipped_pe = av_clipf(pe, ctx->pe.min, ctx->pe.max);
    bit_save   = (fill_level + bitsave_add) * bitsave_slope;
    assert(bit_save <= 0.3f && bit_save >= -0.05000001f);
    bit_spend  = (fill_level + bitspend_add) * bitspend_slope;
    assert(bit_spend <= 0.5f && bit_spend >= -0.1f);
    /* The bit factor graph in the spec is obviously incorrect.
     *      bit_spend + ((bit_spend - bit_spend))...
     * The reference encoder subtracts everything from 1, but also seems incorrect.
     *      1 - bit_save + ((bit_spend + bit_save))...
     * Hopefully below is correct.
     */
    bit_factor = 1.0f - bit_save + ((bit_spend - bit_save) / (ctx->pe.max - ctx->pe.min)) * (clipped_pe - ctx->pe.min);
    /* NOTE: The reference encoder attempts to center pe max/min around the current pe. */
    ctx->pe.max = FFMAX(pe, ctx->pe.max);
    ctx->pe.min = FFMIN(pe, ctx->pe.min);

    return FFMIN(ctx->frame_bits * bit_factor, ctx->frame_bits + size - bits);
}

static float calc_pe_3gpp(AacPsyBand *band)
{
    float pe, a;

    band->pe           = 0.0f;
    band->pe_const     = 0.0f;
    band->active_lines = 0.0f;
    if (band->energy > band->thr) {
        a  = log2f(band->energy);
        pe = a - log2f(band->thr);
        band->active_lines = band->nz_lines;
        if (pe < PSY_3GPP_C1) {
            pe = pe * PSY_3GPP_C3 + PSY_3GPP_C2;
            a  = a  * PSY_3GPP_C3 + PSY_3GPP_C2;
            band->active_lines *= PSY_3GPP_C3;
        }
        band->pe       = pe * band->nz_lines;
        band->pe_const = a  * band->nz_lines;
    }

    return band->pe;
}

static float calc_reduction_3gpp(float a, float desired_pe, float pe,
                                 float active_lines)
{
    float thr_avg, reduction;

    if(active_lines == 0.0)
        return 0;

    thr_avg   = exp2f((a - pe) / (4.0f * active_lines));
    reduction = exp2f((a - desired_pe) / (4.0f * active_lines)) - thr_avg;

    return FFMAX(reduction, 0.0f);
}

static float calc_reduced_thr_3gpp(AacPsyBand *band, float min_snr,
                                   float reduction)
{
    float thr = band->thr;

    if (band->energy > thr) {
        thr = sqrtf(thr);
        thr = sqrtf(thr) + reduction;
        thr *= thr;
        thr *= thr;

        /* This deviates from the 3GPP spec to match the reference encoder.
         * It performs min(thr_reduced, max(thr, energy/min_snr)) only for bands
         * that have hole avoidance on (active or inactive). It always reduces the
         * threshold of bands with hole avoidance off.
         */
        if (thr > band->energy * min_snr && band->avoid_holes != PSY_3GPP_AH_NONE) {
            thr = FFMAX(band->thr, band->energy * min_snr);
            band->avoid_holes = PSY_3GPP_AH_ACTIVE;
        }
    }

    return thr;
}

#ifndef calc_thr_3gpp
static void calc_thr_3gpp(const FFPsyWindowInfo *wi, const int num_bands, AacPsyChannel *pch,
                          const uint8_t *band_sizes, const float *coefs)
{
    int i, w, g;
    int start = 0;
    for (w = 0; w < wi->num_windows*16; w += 16) {
        for (g = 0; g < num_bands; g++) {
            AacPsyBand *band = &pch->band[w+g];

            float form_factor = 0.0f;
            float Temp;
            band->energy = 0.0f;
            for (i = 0; i < band_sizes[g]; i++) {
                band->energy += coefs[start+i] * coefs[start+i];
                form_factor  += sqrtf(fabs(coefs[start+i]));
            }
            Temp = band->energy > 0 ? sqrtf((float)band_sizes[g] / band->energy) : 0;
            band->thr      = band->energy * 0.001258925f;
            band->nz_lines = form_factor * sqrtf(Temp);

            start += band_sizes[g];
        }
    }
}
#endif /* calc_thr_3gpp */

#ifndef psy_hp_filter
static void psy_hp_filter(const float *firbuf, float *hpfsmpl, const float *psy_fir_coeffs)
{
    int i, j;
    for (i = 0; i < AAC_BLOCK_SIZE_LONG; i++) {
        float sum1, sum2;
        sum1 = firbuf[i + (PSY_LAME_FIR_LEN - 1) / 2];
        sum2 = 0.0;
        for (j = 0; j < ((PSY_LAME_FIR_LEN - 1) / 2) - 1; j += 2) {
            sum1 += psy_fir_coeffs[j] * (firbuf[i + j] + firbuf[i + PSY_LAME_FIR_LEN - j]);
            sum2 += psy_fir_coeffs[j + 1] * (firbuf[i + j + 1] + firbuf[i + PSY_LAME_FIR_LEN - j - 1]);
        }
        /* NOTE: The LAME psymodel expects it's input in the range -32768 to 32768.
         *       Tuning this for normalized floats would be difficult. */
        hpfsmpl[i] = (sum1 + sum2) * 32768.0f;
    }
}
#endif /* psy_hp_filter */

/**
 * Calculate band thresholds as suggested in 3GPP TS26.403
 */
static void psy_3gpp_analyze_channel(FFPsyContext *ctx, int channel,
                                     const float *coefs, const FFPsyWindowInfo *wi)
{
    AacPsyContext *pctx = (AacPsyContext*) ctx->model_priv_data;
    AacPsyChannel *pch  = &pctx->ch[channel];
    int i, w, g;
    float desired_bits, desired_pe, delta_pe, reduction= NAN, spread_en[128] = {0};
    float a = 0.0f, active_lines = 0.0f, norm_fac = 0.0f;
    float pe = pctx->chan_bitrate > 32000 ? 0.0f : FFMAX(50.0f, 100.0f - pctx->chan_bitrate * 100.0f / 32000.0f);
    const int      num_bands   = ctx->num_bands[wi->num_windows == 8];
    const uint8_t *band_sizes  = ctx->bands[wi->num_windows == 8];
    AacPsyCoeffs  *coeffs      = pctx->psy_coef[wi->num_windows == 8];
    const float avoid_hole_thr = wi->num_windows == 8 ? PSY_3GPP_AH_THR_SHORT : PSY_3GPP_AH_THR_LONG;

    //calculate energies, initial thresholds and related values - 5.4.2 "Threshold Calculation"
    calc_thr_3gpp(wi, num_bands, pch, band_sizes, coefs);

    //modify thresholds and energies - spread, threshold in quiet, pre-echo control
    for (w = 0; w < wi->num_windows*16; w += 16) {
        AacPsyBand *bands = &pch->band[w];

        /* 5.4.2.3 "Spreading" & 5.4.3 "Spread Energy Calculation" */
        spread_en[0] = bands[0].energy;
        for (g = 1; g < num_bands; g++) {
            bands[g].thr   = FFMAX(bands[g].thr,    bands[g-1].thr * coeffs[g].spread_hi[0]);
            spread_en[w+g] = FFMAX(bands[g].energy, spread_en[w+g-1] * coeffs[g].spread_hi[1]);
        }
        for (g = num_bands - 2; g >= 0; g--) {
            bands[g].thr   = FFMAX(bands[g].thr,   bands[g+1].thr * coeffs[g].spread_low[0]);
            spread_en[w+g] = FFMAX(spread_en[w+g], spread_en[w+g+1] * coeffs[g].spread_low[1]);
        }
        //5.4.2.4 "Threshold in quiet"
        for (g = 0; g < num_bands; g++) {
            AacPsyBand *band = &bands[g];

            band->thr_quiet = band->thr = FFMAX(band->thr, coeffs[g].ath);
            //5.4.2.5 "Pre-echo control"
            if (!(wi->window_type[0] == LONG_STOP_SEQUENCE || (wi->window_type[1] == LONG_START_SEQUENCE && !w)))
                band->thr = FFMAX(PSY_3GPP_RPEMIN*band->thr, FFMIN(band->thr,
                                  PSY_3GPP_RPELEV*pch->prev_band[w+g].thr_quiet));

            /* 5.6.1.3.1 "Preparatory steps of the perceptual entropy calculation" */
            pe += calc_pe_3gpp(band);
            a  += band->pe_const;
            active_lines += band->active_lines;

            /* 5.6.1.3.3 "Selection of the bands for avoidance of holes" */
            if (spread_en[w+g] * avoid_hole_thr > band->energy || coeffs[g].min_snr > 1.0f)
                band->avoid_holes = PSY_3GPP_AH_NONE;
            else
                band->avoid_holes = PSY_3GPP_AH_INACTIVE;
        }
    }

    /* 5.6.1.3.2 "Calculation of the desired perceptual entropy" */
    ctx->ch[channel].entropy = pe;
    desired_bits = calc_bit_demand(pctx, pe, ctx->bitres.bits, ctx->bitres.size, wi->num_windows == 8);
    desired_pe = PSY_3GPP_BITS_TO_PE(desired_bits);
    /* NOTE: PE correction is kept simple. During initial testing it had very
     *       little effect on the final bitrate. Probably a good idea to come
     *       back and do more testing later.
     */
    if (ctx->bitres.bits > 0)
        desired_pe *= av_clipf(pctx->pe.previous / PSY_3GPP_BITS_TO_PE(ctx->bitres.bits),
                               0.85f, 1.15f);
    pctx->pe.previous = PSY_3GPP_BITS_TO_PE(desired_bits);

    if (desired_pe < pe) {
        /* 5.6.1.3.4 "First Estimation of the reduction value" */
        for (w = 0; w < wi->num_windows*16; w += 16) {
            reduction = calc_reduction_3gpp(a, desired_pe, pe, active_lines);
            pe = 0.0f;
            a  = 0.0f;
            active_lines = 0.0f;
            for (g = 0; g < num_bands; g++) {
                AacPsyBand *band = &pch->band[w+g];

                band->thr = calc_reduced_thr_3gpp(band, coeffs[g].min_snr, reduction);
                /* recalculate PE */
                pe += calc_pe_3gpp(band);
                a  += band->pe_const;
                active_lines += band->active_lines;
            }
        }

        /* 5.6.1.3.5 "Second Estimation of the reduction value" */
        for (i = 0; i < 2; i++) {
            float pe_no_ah = 0.0f, desired_pe_no_ah;
            active_lines = a = 0.0f;
            for (w = 0; w < wi->num_windows*16; w += 16) {
                for (g = 0; g < num_bands; g++) {
                    AacPsyBand *band = &pch->band[w+g];

                    if (band->avoid_holes != PSY_3GPP_AH_ACTIVE) {
                        pe_no_ah += band->pe;
                        a        += band->pe_const;
                        active_lines += band->active_lines;
                    }
                }
            }
            desired_pe_no_ah = FFMAX(desired_pe - (pe - pe_no_ah), 0.0f);
            if (active_lines > 0.0f)
                reduction = calc_reduction_3gpp(a, desired_pe_no_ah, pe_no_ah, active_lines);

            pe = 0.0f;
            for (w = 0; w < wi->num_windows*16; w += 16) {
                for (g = 0; g < num_bands; g++) {
                    AacPsyBand *band = &pch->band[w+g];

                    if (active_lines > 0.0f)
                        band->thr = calc_reduced_thr_3gpp(band, coeffs[g].min_snr, reduction);
                    pe += calc_pe_3gpp(band);
                    if (band->thr > 0.0f)
                        band->norm_fac = band->active_lines / band->thr;
                    else
                        band->norm_fac = 0.0f;
                    norm_fac += band->norm_fac;
                }
            }
            delta_pe = desired_pe - pe;
            if (fabs(delta_pe) > 0.05f * desired_pe)
                break;
        }

        if (pe < 1.15f * desired_pe) {
            /* 6.6.1.3.6 "Final threshold modification by linearization" */
            norm_fac = 1.0f / norm_fac;
            for (w = 0; w < wi->num_windows*16; w += 16) {
                for (g = 0; g < num_bands; g++) {
                    AacPsyBand *band = &pch->band[w+g];

                    if (band->active_lines > 0.5f) {
                        float delta_sfb_pe = band->norm_fac * norm_fac * delta_pe;
                        float thr = band->thr;

                        thr *= exp2f(delta_sfb_pe / band->active_lines);
                        if (thr > coeffs[g].min_snr * band->energy && band->avoid_holes == PSY_3GPP_AH_INACTIVE)
                            thr = FFMAX(band->thr, coeffs[g].min_snr * band->energy);
                        band->thr = thr;
                    }
                }
            }
        } else {
            /* 5.6.1.3.7 "Further perceptual entropy reduction" */
            g = num_bands;
            while (pe > desired_pe && g--) {
                for (w = 0; w < wi->num_windows*16; w+= 16) {
                    AacPsyBand *band = &pch->band[w+g];
                    if (band->avoid_holes != PSY_3GPP_AH_NONE && coeffs[g].min_snr < PSY_SNR_1DB) {
                        coeffs[g].min_snr = PSY_SNR_1DB;
                        band->thr = band->energy * PSY_SNR_1DB;
                        pe += band->active_lines * 1.5f - band->pe;
                    }
                }
            }
            /* TODO: allow more holes (unused without mid/side) */
        }
    }

    for (w = 0; w < wi->num_windows*16; w += 16) {
        for (g = 0; g < num_bands; g++) {
            AacPsyBand *band     = &pch->band[w+g];
            FFPsyBand  *psy_band = &ctx->ch[channel].psy_bands[w+g];

            psy_band->threshold = band->thr;
            psy_band->energy    = band->energy;
        }
    }

    memcpy(pch->prev_band, pch->band, sizeof(pch->band));
}

static void psy_3gpp_analyze(FFPsyContext *ctx, int channel,
                                   const float **coeffs, const FFPsyWindowInfo *wi)
{
    int ch;
    FFPsyChannelGroup *group = ff_psy_find_group(ctx, channel);

    for (ch = 0; ch < group->num_ch; ch++)
        psy_3gpp_analyze_channel(ctx, channel + ch, coeffs[ch], &wi[ch]);
}

static av_cold void psy_3gpp_end(FFPsyContext *apc)
{
    AacPsyContext *pctx = (AacPsyContext*) apc->model_priv_data;
    av_freep(&pctx->ch);
    av_freep(&apc->model_priv_data);
}

static void lame_apply_block_type(AacPsyChannel *ctx, FFPsyWindowInfo *wi, int uselongblock)
{
    int blocktype = ONLY_LONG_SEQUENCE;
    if (uselongblock) {
        if (ctx->next_window_seq == EIGHT_SHORT_SEQUENCE)
            blocktype = LONG_STOP_SEQUENCE;
    } else {
        blocktype = EIGHT_SHORT_SEQUENCE;
        if (ctx->next_window_seq == ONLY_LONG_SEQUENCE)
            ctx->next_window_seq = LONG_START_SEQUENCE;
        if (ctx->next_window_seq == LONG_STOP_SEQUENCE)
            ctx->next_window_seq = EIGHT_SHORT_SEQUENCE;
    }

    wi->window_type[0] = ctx->next_window_seq;
    ctx->next_window_seq = blocktype;
}

static FFPsyWindowInfo psy_lame_window(FFPsyContext *ctx, const float *audio,
                                       const float *la, int channel, int prev_type)
{
    AacPsyContext *pctx = (AacPsyContext*) ctx->model_priv_data;
    AacPsyChannel *pch  = &pctx->ch[channel];
    int grouping     = 0;
    int uselongblock = 1;
    int attacks[AAC_NUM_BLOCKS_SHORT + 1] = { 0 };
    int i;
    FFPsyWindowInfo wi = { { 0 } };

    if (la) {
        float hpfsmpl[AAC_BLOCK_SIZE_LONG];
        float const *pf = hpfsmpl;
        float attack_intensity[(AAC_NUM_BLOCKS_SHORT + 1) * PSY_LAME_NUM_SUBBLOCKS];
        float energy_subshort[(AAC_NUM_BLOCKS_SHORT + 1) * PSY_LAME_NUM_SUBBLOCKS];
        float energy_short[AAC_NUM_BLOCKS_SHORT + 1] = { 0 };
        const float *firbuf = la + (AAC_BLOCK_SIZE_SHORT/4 - PSY_LAME_FIR_LEN);
        int att_sum = 0;

        /* LAME comment: apply high pass filter of fs/4 */
        psy_hp_filter(firbuf, hpfsmpl, psy_fir_coeffs);

        /* Calculate the energies of each sub-shortblock */
        for (i = 0; i < PSY_LAME_NUM_SUBBLOCKS; i++) {
            energy_subshort[i] = pch->prev_energy_subshort[i + ((AAC_NUM_BLOCKS_SHORT - 1) * PSY_LAME_NUM_SUBBLOCKS)];
            assert(pch->prev_energy_subshort[i + ((AAC_NUM_BLOCKS_SHORT - 2) * PSY_LAME_NUM_SUBBLOCKS + 1)] > 0);
            attack_intensity[i] = energy_subshort[i] / pch->prev_energy_subshort[i + ((AAC_NUM_BLOCKS_SHORT - 2) * PSY_LAME_NUM_SUBBLOCKS + 1)];
            energy_short[0] += energy_subshort[i];
        }

        for (i = 0; i < AAC_NUM_BLOCKS_SHORT * PSY_LAME_NUM_SUBBLOCKS; i++) {
            float const *const pfe = pf + AAC_BLOCK_SIZE_LONG / (AAC_NUM_BLOCKS_SHORT * PSY_LAME_NUM_SUBBLOCKS);
            float p = 1.0f;
            for (; pf < pfe; pf++)
                p = FFMAX(p, fabsf(*pf));
            pch->prev_energy_subshort[i] = energy_subshort[i + PSY_LAME_NUM_SUBBLOCKS] = p;
            energy_short[1 + i / PSY_LAME_NUM_SUBBLOCKS] += p;
            /* NOTE: The indexes below are [i + 3 - 2] in the LAME source.
             *       Obviously the 3 and 2 have some significance, or this would be just [i + 1]
             *       (which is what we use here). What the 3 stands for is ambiguous, as it is both
             *       number of short blocks, and the number of sub-short blocks.
             *       It seems that LAME is comparing each sub-block to sub-block + 1 in the
             *       previous block.
             */
            if (p > energy_subshort[i + 1])
                p = p / energy_subshort[i + 1];
            else if (energy_subshort[i + 1] > p * 10.0f)
                p = energy_subshort[i + 1] / (p * 10.0f);
            else
                p = 0.0;
            attack_intensity[i + PSY_LAME_NUM_SUBBLOCKS] = p;
        }

        /* compare energy between sub-short blocks */
        for (i = 0; i < (AAC_NUM_BLOCKS_SHORT + 1) * PSY_LAME_NUM_SUBBLOCKS; i++)
            if (!attacks[i / PSY_LAME_NUM_SUBBLOCKS])
                if (attack_intensity[i] > pch->attack_threshold)
                    attacks[i / PSY_LAME_NUM_SUBBLOCKS] = (i % PSY_LAME_NUM_SUBBLOCKS) + 1;

        /* should have energy change between short blocks, in order to avoid periodic signals */
        /* Good samples to show the effect are Trumpet test songs */
        /* GB: tuned (1) to avoid too many short blocks for test sample TRUMPET */
        /* RH: tuned (2) to let enough short blocks through for test sample FSOL and SNAPS */
        for (i = 1; i < AAC_NUM_BLOCKS_SHORT + 1; i++) {
            float const u = energy_short[i - 1];
            float const v = energy_short[i];
            float const m = FFMAX(u, v);
            if (m < 40000) {                          /* (2) */
                if (u < 1.7f * v && v < 1.7f * u) {   /* (1) */
                    if (i == 1 && attacks[0] < attacks[i])
                        attacks[0] = 0;
                    attacks[i] = 0;
                }
            }
            att_sum += attacks[i];
        }

        if (attacks[0] <= pch->prev_attack)
            attacks[0] = 0;

        att_sum += attacks[0];
        /* 3 below indicates the previous attack happened in the last sub-block of the previous sequence */
        if (pch->prev_attack == 3 || att_sum) {
            uselongblock = 0;

            for (i = 1; i < AAC_NUM_BLOCKS_SHORT + 1; i++)
                if (attacks[i] && attacks[i-1])
                    attacks[i] = 0;
        }
    } else {
        /* We have no lookahead info, so just use same type as the previous sequence. */
        uselongblock = !(prev_type == EIGHT_SHORT_SEQUENCE);
    }

    lame_apply_block_type(pch, &wi, uselongblock);

    wi.window_type[1] = prev_type;
    if (wi.window_type[0] != EIGHT_SHORT_SEQUENCE) {
        wi.num_windows  = 1;
        wi.grouping[0]  = 1;
        if (wi.window_type[0] == LONG_START_SEQUENCE)
            wi.window_shape = 0;
        else
            wi.window_shape = 1;
    } else {
        int lastgrp = 0;

        wi.num_windows = 8;
        wi.window_shape = 0;
        for (i = 0; i < 8; i++) {
            if (!((pch->next_grouping >> i) & 1))
                lastgrp = i;
            wi.grouping[lastgrp]++;
        }
    }

    /* Determine grouping, based on the location of the first attack, and save for
     * the next frame.
     * FIXME: Move this to analysis.
     * TODO: Tune groupings depending on attack location
     * TODO: Handle more than one attack in a group
     */
    for (i = 0; i < 9; i++) {
        if (attacks[i]) {
            grouping = i;
            break;
        }
    }
    pch->next_grouping = window_grouping[grouping];

    pch->prev_attack = attacks[8];

    return wi;
}

const FFPsyModel ff_aac_psy_model =
{
    .name    = "3GPP TS 26.403-inspired model",
    .init    = psy_3gpp_init,
    .window  = psy_lame_window,
    .analyze = psy_3gpp_analyze,
    .end     = psy_3gpp_end,
};<|MERGE_RESOLUTION|>--- conflicted
+++ resolved
@@ -356,15 +356,11 @@
         }
     }
 
-<<<<<<< HEAD
     pctx->ch = av_mallocz_array(ctx->avctx->channels, sizeof(AacPsyChannel));
-=======
-    pctx->ch = av_mallocz(sizeof(AacPsyChannel) * ctx->avctx->channels);
     if (!pctx->ch) {
         av_freep(&pctx);
         return AVERROR(ENOMEM);
     }
->>>>>>> 074a1b37
 
     lame_window_init(pctx, ctx->avctx);
 
