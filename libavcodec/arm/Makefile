ARCH_HEADERS = mathops.h

OBJS                                   += arm/fmtconvert_init_arm.o

OBJS-$(CONFIG_AC3DSP)                  += arm/ac3dsp_init_arm.o         \
                                          arm/ac3dsp_arm.o
OBJS-$(CONFIG_AUDIODSP)                += arm/audiodsp_init_arm.o
OBJS-$(CONFIG_BLOCKDSP)                += arm/blockdsp_init_arm.o
OBJS-$(CONFIG_FFT)                     += arm/fft_init_arm.o            \
                                          arm/fft_fixed_init_arm.o
OBJS-$(CONFIG_H264CHROMA)              += arm/h264chroma_init_arm.o
OBJS-$(CONFIG_H264DSP)                 += arm/h264dsp_init_arm.o
OBJS-$(CONFIG_H264PRED)                += arm/h264pred_init_arm.o
OBJS-$(CONFIG_H264QPEL)                += arm/h264qpel_init_arm.o
OBJS-$(CONFIG_HPELDSP)                 += arm/hpeldsp_init_arm.o        \
                                          arm/hpeldsp_arm.o
OBJS-$(CONFIG_IDCTDSP)                 += arm/idctdsp_init_arm.o        \
                                          arm/idctdsp_arm.o             \
                                          arm/jrevdct_arm.o             \
                                          arm/simple_idct_arm.o
<<<<<<< HEAD
OBJS-$(CONFIG_LLAUDDSP)                += arm/lossless_audiodsp_init_arm.o
=======
OBJS-$(CONFIG_ME_CMP)                  += arm/me_cmp_init_arm.o
>>>>>>> 2d604443
OBJS-$(CONFIG_MPEGAUDIODSP)            += arm/mpegaudiodsp_init_arm.o
OBJS-$(CONFIG_MPEGVIDEO)               += arm/mpegvideo_arm.o
OBJS-$(CONFIG_MPEGVIDEOENC)            += arm/mpegvideoencdsp_init_arm.o
OBJS-$(CONFIG_NEON_CLOBBER_TEST)       += arm/neontest.o
OBJS-$(CONFIG_PIXBLOCKDSP)             += arm/pixblockdsp_init_arm.o
OBJS-$(CONFIG_VIDEODSP)                += arm/videodsp_init_arm.o
OBJS-$(CONFIG_VP3DSP)                  += arm/vp3dsp_init_arm.o

OBJS-$(CONFIG_AAC_DECODER)             += arm/aacpsdsp_init_arm.o       \
                                          arm/sbrdsp_init_arm.o
OBJS-$(CONFIG_DCA_DECODER)             += arm/dcadsp_init_arm.o
OBJS-$(CONFIG_FLAC_DECODER)            += arm/flacdsp_init_arm.o        \
                                          arm/flacdsp_arm.o
OBJS-$(CONFIG_FLAC_ENCODER)            += arm/flacdsp_init_arm.o
OBJS-$(CONFIG_MLP_DECODER)             += arm/mlpdsp_init_arm.o
OBJS-$(CONFIG_VC1_DECODER)             += arm/vc1dsp_init_arm.o
OBJS-$(CONFIG_VORBIS_DECODER)          += arm/vorbisdsp_init_arm.o
OBJS-$(CONFIG_VP6_DECODER)             += arm/vp6dsp_init_arm.o
OBJS-$(CONFIG_VP7_DECODER)             += arm/vp8dsp_init_arm.o
OBJS-$(CONFIG_VP8_DECODER)             += arm/vp8dsp_init_arm.o
OBJS-$(CONFIG_RV30_DECODER)            += arm/rv34dsp_init_arm.o
OBJS-$(CONFIG_RV40_DECODER)            += arm/rv34dsp_init_arm.o        \
                                          arm/rv40dsp_init_arm.o

ARMV5TE-OBJS-$(CONFIG_IDCTDSP)         += arm/idctdsp_init_armv5te.o    \
                                          arm/simple_idct_armv5te.o
ARMV5TE-OBJS-$(CONFIG_MPEGVIDEO)       += arm/mpegvideo_armv5te.o       \
                                          arm/mpegvideo_armv5te_s.o
ARMV5TE-OBJS-$(CONFIG_VIDEODSP)        += arm/videodsp_init_armv5te.o   \
                                          arm/videodsp_armv5te.o

ARMV5TE-OBJS-$(CONFIG_MLP_DECODER)     += arm/mlpdsp_armv5te.o

ARMV6-OBJS-$(CONFIG_AC3DSP)            += arm/ac3dsp_armv6.o
<<<<<<< HEAD
ARMV6-OBJS-$(CONFIG_DSPUTIL)           += arm/dsputil_armv6.o
ARMV6-OBJS-$(CONFIG_H264DSP)           += arm/startcode_armv6.o
=======
ARMV6-OBJS-$(CONFIG_H264DSP)           += arm/h264dsp_armv6.o
>>>>>>> 2d604443
ARMV6-OBJS-$(CONFIG_HPELDSP)           += arm/hpeldsp_init_armv6.o      \
                                          arm/hpeldsp_armv6.o
ARMV6-OBJS-$(CONFIG_IDCTDSP)           += arm/idctdsp_init_armv6.o      \
                                          arm/idctdsp_armv6.o           \
                                          arm/simple_idct_armv6.o
ARMV6-OBJS-$(CONFIG_ME_CMP)            += arm/me_cmp_armv6.o
ARMV6-OBJS-$(CONFIG_MPEGAUDIODSP)      += arm/mpegaudiodsp_fixed_armv6.o
ARMV6-OBJS-$(CONFIG_MPEGVIDEOENC)      += arm/mpegvideoencdsp_armv6.o
ARMV6-OBJS-$(CONFIG_PIXBLOCKDSP)       += arm/pixblockdsp_armv6.o

ARMV6-OBJS-$(CONFIG_MLP_DECODER)       += arm/mlpdsp_armv6.o
ARMV6-OBJS-$(CONFIG_VC1_DECODER)       += arm/startcode_armv6.o
ARMV6-OBJS-$(CONFIG_VC1_PARSER)        += arm/startcode_armv6.o
ARMV6-OBJS-$(CONFIG_VP7_DECODER)       += arm/vp8_armv6.o               \
                                          arm/vp8dsp_init_armv6.o       \
                                          arm/vp8dsp_armv6.o
ARMV6-OBJS-$(CONFIG_VP8_DECODER)       += arm/vp8_armv6.o               \
                                          arm/vp8dsp_init_armv6.o       \
                                          arm/vp8dsp_armv6.o

VFP-OBJS                               += arm/fmtconvert_vfp.o

VFP-OBJS-$(CONFIG_FFT)                 += arm/fft_vfp.o
VFP-OBJS-$(CONFIG_MDCT)                += arm/mdct_vfp.o
VFP-OBJS-$(HAVE_ARMV6)                 += arm/fmtconvert_vfp_armv6.o

VFP-OBJS-$(CONFIG_DCA_DECODER)         += arm/dcadsp_vfp.o              \
                                          arm/synth_filter_vfp.o

NEON-OBJS                              += arm/fmtconvert_neon.o

NEON-OBJS-$(CONFIG_AC3DSP)             += arm/ac3dsp_neon.o
NEON-OBJS-$(CONFIG_AUDIODSP)           += arm/audiodsp_init_neon.o      \
                                          arm/audiodsp_neon.o           \
                                          arm/int_neon.o
NEON-OBJS-$(CONFIG_BLOCKDSP)           += arm/blockdsp_init_neon.o      \
                                          arm/blockdsp_neon.o
NEON-OBJS-$(CONFIG_FFT)                += arm/fft_neon.o                \
                                          arm/fft_fixed_neon.o
NEON-OBJS-$(CONFIG_H264CHROMA)         += arm/h264cmc_neon.o
NEON-OBJS-$(CONFIG_H264DSP)            += arm/h264dsp_neon.o            \
                                          arm/h264idct_neon.o
NEON-OBJS-$(CONFIG_H264PRED)           += arm/h264pred_neon.o
NEON-OBJS-$(CONFIG_H264QPEL)           += arm/h264qpel_neon.o           \
                                          arm/hpeldsp_neon.o
NEON-OBJS-$(CONFIG_HPELDSP)            += arm/hpeldsp_init_neon.o       \
                                          arm/hpeldsp_neon.o
NEON-OBJS-$(CONFIG_IDCTDSP)            += arm/idctdsp_init_neon.o       \
                                          arm/idctdsp_neon.o            \
                                          arm/simple_idct_neon.o
NEON-OBJS-$(CONFIG_MDCT)               += arm/mdct_neon.o               \
                                          arm/mdct_fixed_neon.o
NEON-OBJS-$(CONFIG_MPEGVIDEO)          += arm/mpegvideo_neon.o
NEON-OBJS-$(CONFIG_RDFT)               += arm/rdft_neon.o
NEON-OBJS-$(CONFIG_VP3DSP)             += arm/vp3dsp_neon.o

NEON-OBJS-$(CONFIG_AAC_DECODER)        += arm/aacpsdsp_neon.o           \
                                          arm/sbrdsp_neon.o
NEON-OBJS-$(CONFIG_LLAUDDSP)           += arm/lossless_audiodsp_neon.o
NEON-OBJS-$(CONFIG_DCA_DECODER)        += arm/dcadsp_neon.o             \
                                          arm/synth_filter_neon.o
NEON-OBJS-$(CONFIG_RV30_DECODER)       += arm/rv34dsp_neon.o
NEON-OBJS-$(CONFIG_RV40_DECODER)       += arm/rv34dsp_neon.o            \
                                          arm/rv40dsp_neon.o
NEON-OBJS-$(CONFIG_VC1_DECODER)        += arm/vc1dsp_init_neon.o        \
                                          arm/vc1dsp_neon.o
NEON-OBJS-$(CONFIG_VORBIS_DECODER)     += arm/vorbisdsp_neon.o
NEON-OBJS-$(CONFIG_VP6_DECODER)        += arm/vp6dsp_neon.o
NEON-OBJS-$(CONFIG_VP7_DECODER)        += arm/vp8dsp_init_neon.o        \
                                          arm/vp8dsp_neon.o
NEON-OBJS-$(CONFIG_VP8_DECODER)        += arm/vp8dsp_init_neon.o        \
                                          arm/vp8dsp_neon.o<|MERGE_RESOLUTION|>--- conflicted
+++ resolved
@@ -18,11 +18,8 @@
                                           arm/idctdsp_arm.o             \
                                           arm/jrevdct_arm.o             \
                                           arm/simple_idct_arm.o
-<<<<<<< HEAD
 OBJS-$(CONFIG_LLAUDDSP)                += arm/lossless_audiodsp_init_arm.o
-=======
 OBJS-$(CONFIG_ME_CMP)                  += arm/me_cmp_init_arm.o
->>>>>>> 2d604443
 OBJS-$(CONFIG_MPEGAUDIODSP)            += arm/mpegaudiodsp_init_arm.o
 OBJS-$(CONFIG_MPEGVIDEO)               += arm/mpegvideo_arm.o
 OBJS-$(CONFIG_MPEGVIDEOENC)            += arm/mpegvideoencdsp_init_arm.o
@@ -57,12 +54,7 @@
 ARMV5TE-OBJS-$(CONFIG_MLP_DECODER)     += arm/mlpdsp_armv5te.o
 
 ARMV6-OBJS-$(CONFIG_AC3DSP)            += arm/ac3dsp_armv6.o
-<<<<<<< HEAD
-ARMV6-OBJS-$(CONFIG_DSPUTIL)           += arm/dsputil_armv6.o
 ARMV6-OBJS-$(CONFIG_H264DSP)           += arm/startcode_armv6.o
-=======
-ARMV6-OBJS-$(CONFIG_H264DSP)           += arm/h264dsp_armv6.o
->>>>>>> 2d604443
 ARMV6-OBJS-$(CONFIG_HPELDSP)           += arm/hpeldsp_init_armv6.o      \
                                           arm/hpeldsp_armv6.o
 ARMV6-OBJS-$(CONFIG_IDCTDSP)           += arm/idctdsp_init_armv6.o      \
