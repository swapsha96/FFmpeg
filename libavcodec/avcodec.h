--- conflicted
+++ resolved
@@ -1225,44 +1225,6 @@
     void *thread_opaque;
 
     /**
-<<<<<<< HEAD
-     * frame timestamp estimated using various heuristics, in stream time base
-     * - encoding: unused
-     * - decoding: set by libavcodec, read by user.
-     */
-    int64_t best_effort_timestamp;
-
-    /**
-     * reordered pos from the last AVPacket that has been input into the decoder
-     * - encoding: unused
-     * - decoding: Read by user.
-     */
-    int64_t pkt_pos;
-
-    /**
-     * reordered sample aspect ratio for the video frame, 0/1 if unknown\unspecified
-     * - encoding: unused
-     * - decoding: Read by user.
-     */
-    AVRational sample_aspect_ratio;
-
-    /**
-     * width and height of the video frame
-     * - encoding: unused
-     * - decoding: Read by user.
-     */
-    int width, height;
-
-    /**
-     * format of the frame, -1 if unknown or unset
-     * It should be cast to the corresponding enum (enum PixelFormat
-     * for video, enum AVSampleFormat for audio)
-     * - encoding: unused
-     * - decoding: Read by user.
-     */
-    int format;
-
-=======
      * number of audio samples (per channel) described by this frame
      * - encoding: unused
      * - decoding: Set by libavcodec
@@ -1288,7 +1250,44 @@
      * decoding: set by AVCodecContext.get_buffer()
      */
     uint8_t **extended_data;
->>>>>>> d268b79e
+
+    /**
+     * frame timestamp estimated using various heuristics, in stream time base
+     * - encoding: unused
+     * - decoding: set by libavcodec, read by user.
+     */
+    int64_t best_effort_timestamp;
+
+    /**
+     * reordered pos from the last AVPacket that has been input into the decoder
+     * - encoding: unused
+     * - decoding: Read by user.
+     */
+    int64_t pkt_pos;
+
+    /**
+     * reordered sample aspect ratio for the video frame, 0/1 if unknown\unspecified
+     * - encoding: unused
+     * - decoding: Read by user.
+     */
+    AVRational sample_aspect_ratio;
+
+    /**
+     * width and height of the video frame
+     * - encoding: unused
+     * - decoding: Read by user.
+     */
+    int width, height;
+
+    /**
+     * format of the frame, -1 if unknown or unset
+     * It should be cast to the corresponding enum (enum PixelFormat
+     * for video, enum AVSampleFormat for audio)
+     * - encoding: unused
+     * - decoding: Read by user.
+     */
+    int format;
+
 } AVFrame;
 
 struct AVCodecInternal;
