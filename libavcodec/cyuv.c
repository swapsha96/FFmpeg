--- conflicted
+++ resolved
@@ -4,11 +4,7 @@
  * based on "Creative YUV (CYUV) stream format for AVI":
  *   http://www.csse.monash.edu.au/~timf/videocodec/cyuv.txt
  *
-<<<<<<< HEAD
- * Copyright (c) 2003 The FFmpeg Project
-=======
  * Copyright (C) 2003 The FFmpeg project
->>>>>>> 41ed7ab4
  *
  * This file is part of FFmpeg.
  *
