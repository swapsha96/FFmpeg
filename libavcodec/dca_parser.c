--- conflicted
+++ resolved
@@ -36,15 +36,9 @@
 } DCAParseContext;
 
 #define IS_MARKER(state, i, buf, buf_size) \
-<<<<<<< HEAD
-    ((state == DCA_MARKER_14B_LE && (i < buf_size - 2) && (buf[i + 1] & 0xF0) == 0xF0 &&  buf[i + 2]         == 0x07) || \
-     (state == DCA_MARKER_14B_BE && (i < buf_size - 2) &&  buf[i + 1]         == 0x07 && (buf[i + 2] & 0xF0) == 0xF0) || \
-      state == DCA_MARKER_RAW_LE || state == DCA_MARKER_RAW_BE || state == DCA_HD_MARKER)
-=======
     ((state == DCA_SYNCWORD_CORE_14B_LE && (i < buf_size - 2) && (buf[i + 1] & 0xF0) == 0xF0 &&  buf[i + 2]         == 0x07) || \
      (state == DCA_SYNCWORD_CORE_14B_BE && (i < buf_size - 2) &&  buf[i + 1]         == 0x07 && (buf[i + 2] & 0xF0) == 0xF0) || \
-      state == DCA_SYNCWORD_CORE_LE || state == DCA_SYNCWORD_CORE_BE)
->>>>>>> 25f613f8
+      state == DCA_SYNCWORD_CORE_LE || state == DCA_SYNCWORD_CORE_BE || state == DCA_SYNCWORD_SUBSTREAM)
 
 /**
  * Find the end of the current frame in the bitstream.
@@ -65,7 +59,7 @@
         for (i = 0; i < buf_size; i++) {
             state = (state << 8) | buf[i];
             if (IS_MARKER(state, i, buf, buf_size)) {
-                if (!pc1->lastmarker || state == pc1->lastmarker || pc1->lastmarker == DCA_HD_MARKER) {
+                if (!pc1->lastmarker || state == pc1->lastmarker || pc1->lastmarker == DCA_SYNCWORD_SUBSTREAM) {
                     start_found     = 1;
                     pc1->lastmarker = state;
                     i++;
@@ -80,7 +74,7 @@
             state = (state << 8) | buf[i];
             if (state == DCA_SYNCWORD_SUBSTREAM && !pc1->hd_pos)
                 pc1->hd_pos = pc1->size;
-            if (IS_MARKER(state, i, buf, buf_size) && (state == pc1->lastmarker || pc1->lastmarker == DCA_HD_MARKER)) {
+            if (IS_MARKER(state, i, buf, buf_size) && (state == pc1->lastmarker || pc1->lastmarker == DCA_SYNCWORD_SUBSTREAM)) {
                 if (pc1->framesize > pc1->size)
                     continue;
                 pc->frame_start_found = 0;
