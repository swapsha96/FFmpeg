/*
 * DCA compatible decoder
 * Copyright (C) 2004 Gildas Bazin
 * Copyright (C) 2004 Benjamin Zores
 * Copyright (C) 2006 Benjamin Larsson
 * Copyright (C) 2007 Konstantin Shishkov
 *
 * This file is part of FFmpeg.
 *
 * FFmpeg is free software; you can redistribute it and/or
 * modify it under the terms of the GNU Lesser General Public
 * License as published by the Free Software Foundation; either
 * version 2.1 of the License, or (at your option) any later version.
 *
 * FFmpeg is distributed in the hope that it will be useful,
 * but WITHOUT ANY WARRANTY; without even the implied warranty of
 * MERCHANTABILITY or FITNESS FOR A PARTICULAR PURPOSE.  See the GNU
 * Lesser General Public License for more details.
 *
 * You should have received a copy of the GNU Lesser General Public
 * License along with FFmpeg; if not, write to the Free Software
 * Foundation, Inc., 51 Franklin Street, Fifth Floor, Boston, MA 02110-1301 USA
 */

#include <math.h>
#include <stddef.h>
#include <stdio.h>

#include "libavutil/channel_layout.h"
#include "libavutil/common.h"
#include "libavutil/float_dsp.h"
#include "libavutil/internal.h"
#include "libavutil/intreadwrite.h"
#include "libavutil/mathematics.h"
#include "libavutil/samplefmt.h"
#include "avcodec.h"
#include "fft.h"
#include "get_bits.h"
#include "dcadata.h"
#include "dcahuff.h"
#include "dca.h"
#include "mathops.h"
#include "synth_filter.h"
#include "dcadsp.h"
#include "fmtconvert.h"
#include "internal.h"

#if ARCH_ARM
#   include "arm/dca.h"
#endif

//#define TRACE

#define DCA_PRIM_CHANNELS_MAX  (7)
#define DCA_SUBBANDS          (64)
#define DCA_ABITS_MAX         (32)      /* Should be 28 */
#define DCA_SUBSUBFRAMES_MAX   (4)
#define DCA_SUBFRAMES_MAX     (16)
#define DCA_BLOCKS_MAX        (16)
#define DCA_LFE_MAX            (3)
#define DCA_CHSETS_MAX         (4)
#define DCA_CHSET_CHANS_MAX    (8)

enum DCAMode {
    DCA_MONO = 0,
    DCA_CHANNEL,
    DCA_STEREO,
    DCA_STEREO_SUMDIFF,
    DCA_STEREO_TOTAL,
    DCA_3F,
    DCA_2F1R,
    DCA_3F1R,
    DCA_2F2R,
    DCA_3F2R,
    DCA_4F2R
};

/* these are unconfirmed but should be mostly correct */
enum DCAExSSSpeakerMask {
    DCA_EXSS_FRONT_CENTER          = 0x0001,
    DCA_EXSS_FRONT_LEFT_RIGHT      = 0x0002,
    DCA_EXSS_SIDE_REAR_LEFT_RIGHT  = 0x0004,
    DCA_EXSS_LFE                   = 0x0008,
    DCA_EXSS_REAR_CENTER           = 0x0010,
    DCA_EXSS_FRONT_HIGH_LEFT_RIGHT = 0x0020,
    DCA_EXSS_REAR_LEFT_RIGHT       = 0x0040,
    DCA_EXSS_FRONT_HIGH_CENTER     = 0x0080,
    DCA_EXSS_OVERHEAD              = 0x0100,
    DCA_EXSS_CENTER_LEFT_RIGHT     = 0x0200,
    DCA_EXSS_WIDE_LEFT_RIGHT       = 0x0400,
    DCA_EXSS_SIDE_LEFT_RIGHT       = 0x0800,
    DCA_EXSS_LFE2                  = 0x1000,
    DCA_EXSS_SIDE_HIGH_LEFT_RIGHT  = 0x2000,
    DCA_EXSS_REAR_HIGH_CENTER      = 0x4000,
    DCA_EXSS_REAR_HIGH_LEFT_RIGHT  = 0x8000,
};

enum DCAXxchSpeakerMask {
    DCA_XXCH_FRONT_CENTER          = 0x0000001,
    DCA_XXCH_FRONT_LEFT            = 0x0000002,
    DCA_XXCH_FRONT_RIGHT           = 0x0000004,
    DCA_XXCH_SIDE_REAR_LEFT        = 0x0000008,
    DCA_XXCH_SIDE_REAR_RIGHT       = 0x0000010,
    DCA_XXCH_LFE1                  = 0x0000020,
    DCA_XXCH_REAR_CENTER           = 0x0000040,
    DCA_XXCH_SURROUND_REAR_LEFT    = 0x0000080,
    DCA_XXCH_SURROUND_REAR_RIGHT   = 0x0000100,
    DCA_XXCH_SIDE_SURROUND_LEFT    = 0x0000200,
    DCA_XXCH_SIDE_SURROUND_RIGHT   = 0x0000400,
    DCA_XXCH_FRONT_CENTER_LEFT     = 0x0000800,
    DCA_XXCH_FRONT_CENTER_RIGHT    = 0x0001000,
    DCA_XXCH_FRONT_HIGH_LEFT       = 0x0002000,
    DCA_XXCH_FRONT_HIGH_CENTER     = 0x0004000,
    DCA_XXCH_FRONT_HIGH_RIGHT      = 0x0008000,
    DCA_XXCH_LFE2                  = 0x0010000,
    DCA_XXCH_SIDE_FRONT_LEFT       = 0x0020000,
    DCA_XXCH_SIDE_FRONT_RIGHT      = 0x0040000,
    DCA_XXCH_OVERHEAD              = 0x0080000,
    DCA_XXCH_SIDE_HIGH_LEFT        = 0x0100000,
    DCA_XXCH_SIDE_HIGH_RIGHT       = 0x0200000,
    DCA_XXCH_REAR_HIGH_CENTER      = 0x0400000,
    DCA_XXCH_REAR_HIGH_LEFT        = 0x0800000,
    DCA_XXCH_REAR_HIGH_RIGHT       = 0x1000000,
    DCA_XXCH_REAR_LOW_CENTER       = 0x2000000,
    DCA_XXCH_REAR_LOW_LEFT         = 0x4000000,
    DCA_XXCH_REAR_LOW_RIGHT        = 0x8000000,
};

static const uint32_t map_xxch_to_native[28] = {
    AV_CH_FRONT_CENTER,
    AV_CH_FRONT_LEFT,
    AV_CH_FRONT_RIGHT,
    AV_CH_SIDE_LEFT,
    AV_CH_SIDE_RIGHT,
    AV_CH_LOW_FREQUENCY,
    AV_CH_BACK_CENTER,
    AV_CH_BACK_LEFT,
    AV_CH_BACK_RIGHT,
    AV_CH_SIDE_LEFT,           /* side surround left -- dup sur side L */
    AV_CH_SIDE_RIGHT,          /* side surround right -- dup sur side R */
    AV_CH_FRONT_LEFT_OF_CENTER,
    AV_CH_FRONT_RIGHT_OF_CENTER,
    AV_CH_TOP_FRONT_LEFT,
    AV_CH_TOP_FRONT_CENTER,
    AV_CH_TOP_FRONT_RIGHT,
    AV_CH_LOW_FREQUENCY,        /* lfe2 -- duplicate lfe1 position */
    AV_CH_FRONT_LEFT_OF_CENTER, /* side front left -- dup front cntr L */
    AV_CH_FRONT_RIGHT_OF_CENTER,/* side front right -- dup front cntr R */
    AV_CH_TOP_CENTER,           /* overhead */
    AV_CH_TOP_FRONT_LEFT,       /* side high left -- dup */
    AV_CH_TOP_FRONT_RIGHT,      /* side high right -- dup */
    AV_CH_TOP_BACK_CENTER,
    AV_CH_TOP_BACK_LEFT,
    AV_CH_TOP_BACK_RIGHT,
    AV_CH_BACK_CENTER,          /* rear low center -- dup */
    AV_CH_BACK_LEFT,            /* rear low left -- dup */
    AV_CH_BACK_RIGHT            /* read low right -- dup  */
};

enum DCAExtensionMask {
    DCA_EXT_CORE       = 0x001, ///< core in core substream
    DCA_EXT_XXCH       = 0x002, ///< XXCh channels extension in core substream
    DCA_EXT_X96        = 0x004, ///< 96/24 extension in core substream
    DCA_EXT_XCH        = 0x008, ///< XCh channel extension in core substream
    DCA_EXT_EXSS_CORE  = 0x010, ///< core in ExSS (extension substream)
    DCA_EXT_EXSS_XBR   = 0x020, ///< extended bitrate extension in ExSS
    DCA_EXT_EXSS_XXCH  = 0x040, ///< XXCh channels extension in ExSS
    DCA_EXT_EXSS_X96   = 0x080, ///< 96/24 extension in ExSS
    DCA_EXT_EXSS_LBR   = 0x100, ///< low bitrate component in ExSS
    DCA_EXT_EXSS_XLL   = 0x200, ///< lossless extension in ExSS
};

/* -1 are reserved or unknown */
static const int dca_ext_audio_descr_mask[] = {
    DCA_EXT_XCH,
    -1,
    DCA_EXT_X96,
    DCA_EXT_XCH | DCA_EXT_X96,
    -1,
    -1,
    DCA_EXT_XXCH,
    -1,
};

/* extensions that reside in core substream */
#define DCA_CORE_EXTS (DCA_EXT_XCH | DCA_EXT_XXCH | DCA_EXT_X96)

/* Tables for mapping dts channel configurations to libavcodec multichannel api.
 * Some compromises have been made for special configurations. Most configurations
 * are never used so complete accuracy is not needed.
 *
 * L = left, R = right, C = center, S = surround, F = front, R = rear, T = total, OV = overhead.
 * S  -> side, when both rear and back are configured move one of them to the side channel
 * OV -> center back
 * All 2 channel configurations -> AV_CH_LAYOUT_STEREO
 */
static const uint64_t dca_core_channel_layout[] = {
    AV_CH_FRONT_CENTER,                                                     ///< 1, A
    AV_CH_LAYOUT_STEREO,                                                    ///< 2, A + B (dual mono)
    AV_CH_LAYOUT_STEREO,                                                    ///< 2, L + R (stereo)
    AV_CH_LAYOUT_STEREO,                                                    ///< 2, (L + R) + (L - R) (sum-difference)
    AV_CH_LAYOUT_STEREO,                                                    ///< 2, LT + RT (left and right total)
    AV_CH_LAYOUT_STEREO | AV_CH_FRONT_CENTER,                               ///< 3, C + L + R
    AV_CH_LAYOUT_STEREO | AV_CH_BACK_CENTER,                                ///< 3, L + R + S
    AV_CH_LAYOUT_STEREO | AV_CH_FRONT_CENTER | AV_CH_BACK_CENTER,           ///< 4, C + L + R + S
    AV_CH_LAYOUT_STEREO | AV_CH_SIDE_LEFT | AV_CH_SIDE_RIGHT,               ///< 4, L + R + SL + SR

    AV_CH_LAYOUT_STEREO | AV_CH_FRONT_CENTER | AV_CH_SIDE_LEFT |
    AV_CH_SIDE_RIGHT,                                                       ///< 5, C + L + R + SL + SR

    AV_CH_LAYOUT_STEREO | AV_CH_SIDE_LEFT | AV_CH_SIDE_RIGHT |
    AV_CH_FRONT_LEFT_OF_CENTER | AV_CH_FRONT_RIGHT_OF_CENTER,               ///< 6, CL + CR + L + R + SL + SR

    AV_CH_LAYOUT_STEREO | AV_CH_BACK_LEFT | AV_CH_BACK_RIGHT |
    AV_CH_FRONT_CENTER  | AV_CH_BACK_CENTER,                                ///< 6, C + L + R + LR + RR + OV

    AV_CH_FRONT_CENTER | AV_CH_FRONT_RIGHT_OF_CENTER |
    AV_CH_FRONT_LEFT_OF_CENTER | AV_CH_BACK_CENTER   |
    AV_CH_BACK_LEFT | AV_CH_BACK_RIGHT,                                     ///< 6, CF + CR + LF + RF + LR + RR

    AV_CH_FRONT_LEFT_OF_CENTER | AV_CH_FRONT_CENTER   |
    AV_CH_FRONT_RIGHT_OF_CENTER | AV_CH_LAYOUT_STEREO |
    AV_CH_SIDE_LEFT | AV_CH_SIDE_RIGHT,                                     ///< 7, CL + C + CR + L + R + SL + SR

    AV_CH_FRONT_LEFT_OF_CENTER | AV_CH_FRONT_RIGHT_OF_CENTER |
    AV_CH_LAYOUT_STEREO | AV_CH_SIDE_LEFT | AV_CH_SIDE_RIGHT |
    AV_CH_BACK_LEFT | AV_CH_BACK_RIGHT,                                     ///< 8, CL + CR + L + R + SL1 + SL2 + SR1 + SR2

    AV_CH_FRONT_LEFT_OF_CENTER | AV_CH_FRONT_CENTER   |
    AV_CH_FRONT_RIGHT_OF_CENTER | AV_CH_LAYOUT_STEREO |
    AV_CH_SIDE_LEFT | AV_CH_BACK_CENTER | AV_CH_SIDE_RIGHT,                 ///< 8, CL + C + CR + L + R + SL + S + SR
};

static const int8_t dca_lfe_index[] = {
    1, 2, 2, 2, 2, 3, 2, 3, 2, 3, 2, 3, 1, 3, 2, 3
};

static const int8_t dca_channel_reorder_lfe[][9] = {
    { 0, -1, -1, -1, -1, -1, -1, -1, -1},
    { 0,  1, -1, -1, -1, -1, -1, -1, -1},
    { 0,  1, -1, -1, -1, -1, -1, -1, -1},
    { 0,  1, -1, -1, -1, -1, -1, -1, -1},
    { 0,  1, -1, -1, -1, -1, -1, -1, -1},
    { 2,  0,  1, -1, -1, -1, -1, -1, -1},
    { 0,  1,  3, -1, -1, -1, -1, -1, -1},
    { 2,  0,  1,  4, -1, -1, -1, -1, -1},
    { 0,  1,  3,  4, -1, -1, -1, -1, -1},
    { 2,  0,  1,  4,  5, -1, -1, -1, -1},
    { 3,  4,  0,  1,  5,  6, -1, -1, -1},
    { 2,  0,  1,  4,  5,  6, -1, -1, -1},
    { 0,  6,  4,  5,  2,  3, -1, -1, -1},
    { 4,  2,  5,  0,  1,  6,  7, -1, -1},
    { 5,  6,  0,  1,  7,  3,  8,  4, -1},
    { 4,  2,  5,  0,  1,  6,  8,  7, -1},
};

static const int8_t dca_channel_reorder_lfe_xch[][9] = {
    { 0,  2, -1, -1, -1, -1, -1, -1, -1},
    { 0,  1,  3, -1, -1, -1, -1, -1, -1},
    { 0,  1,  3, -1, -1, -1, -1, -1, -1},
    { 0,  1,  3, -1, -1, -1, -1, -1, -1},
    { 0,  1,  3, -1, -1, -1, -1, -1, -1},
    { 2,  0,  1,  4, -1, -1, -1, -1, -1},
    { 0,  1,  3,  4, -1, -1, -1, -1, -1},
    { 2,  0,  1,  4,  5, -1, -1, -1, -1},
    { 0,  1,  4,  5,  3, -1, -1, -1, -1},
    { 2,  0,  1,  5,  6,  4, -1, -1, -1},
    { 3,  4,  0,  1,  6,  7,  5, -1, -1},
    { 2,  0,  1,  4,  5,  6,  7, -1, -1},
    { 0,  6,  4,  5,  2,  3,  7, -1, -1},
    { 4,  2,  5,  0,  1,  7,  8,  6, -1},
    { 5,  6,  0,  1,  8,  3,  9,  4,  7},
    { 4,  2,  5,  0,  1,  6,  9,  8,  7},
};

static const int8_t dca_channel_reorder_nolfe[][9] = {
    { 0, -1, -1, -1, -1, -1, -1, -1, -1},
    { 0,  1, -1, -1, -1, -1, -1, -1, -1},
    { 0,  1, -1, -1, -1, -1, -1, -1, -1},
    { 0,  1, -1, -1, -1, -1, -1, -1, -1},
    { 0,  1, -1, -1, -1, -1, -1, -1, -1},
    { 2,  0,  1, -1, -1, -1, -1, -1, -1},
    { 0,  1,  2, -1, -1, -1, -1, -1, -1},
    { 2,  0,  1,  3, -1, -1, -1, -1, -1},
    { 0,  1,  2,  3, -1, -1, -1, -1, -1},
    { 2,  0,  1,  3,  4, -1, -1, -1, -1},
    { 2,  3,  0,  1,  4,  5, -1, -1, -1},
    { 2,  0,  1,  3,  4,  5, -1, -1, -1},
    { 0,  5,  3,  4,  1,  2, -1, -1, -1},
    { 3,  2,  4,  0,  1,  5,  6, -1, -1},
    { 4,  5,  0,  1,  6,  2,  7,  3, -1},
    { 3,  2,  4,  0,  1,  5,  7,  6, -1},
};

static const int8_t dca_channel_reorder_nolfe_xch[][9] = {
    { 0,  1, -1, -1, -1, -1, -1, -1, -1},
    { 0,  1,  2, -1, -1, -1, -1, -1, -1},
    { 0,  1,  2, -1, -1, -1, -1, -1, -1},
    { 0,  1,  2, -1, -1, -1, -1, -1, -1},
    { 0,  1,  2, -1, -1, -1, -1, -1, -1},
    { 2,  0,  1,  3, -1, -1, -1, -1, -1},
    { 0,  1,  2,  3, -1, -1, -1, -1, -1},
    { 2,  0,  1,  3,  4, -1, -1, -1, -1},
    { 0,  1,  3,  4,  2, -1, -1, -1, -1},
    { 2,  0,  1,  4,  5,  3, -1, -1, -1},
    { 2,  3,  0,  1,  5,  6,  4, -1, -1},
    { 2,  0,  1,  3,  4,  5,  6, -1, -1},
    { 0,  5,  3,  4,  1,  2,  6, -1, -1},
    { 3,  2,  4,  0,  1,  6,  7,  5, -1},
    { 4,  5,  0,  1,  7,  2,  8,  3,  6},
    { 3,  2,  4,  0,  1,  5,  8,  7,  6},
};

#define DCA_DOLBY                  101           /* FIXME */

#define DCA_CHANNEL_BITS             6
#define DCA_CHANNEL_MASK          0x3F

#define DCA_LFE                   0x80

#define HEADER_SIZE                 14

#define DCA_MAX_FRAME_SIZE       16384
#define DCA_MAX_EXSS_HEADER_SIZE  4096

#define DCA_BUFFER_PADDING_SIZE   1024

/** Bit allocation */
typedef struct {
    int offset;                 ///< code values offset
    int maxbits[8];             ///< max bits in VLC
    int wrap;                   ///< wrap for get_vlc2()
    VLC vlc[8];                 ///< actual codes
} BitAlloc;

static BitAlloc dca_bitalloc_index;    ///< indexes for samples VLC select
static BitAlloc dca_tmode;             ///< transition mode VLCs
static BitAlloc dca_scalefactor;       ///< scalefactor VLCs
static BitAlloc dca_smpl_bitalloc[11]; ///< samples VLCs

static av_always_inline int get_bitalloc(GetBitContext *gb, BitAlloc *ba,
                                         int idx)
{
    return get_vlc2(gb, ba->vlc[idx].table, ba->vlc[idx].bits, ba->wrap) +
           ba->offset;
}

typedef struct {
    AVCodecContext *avctx;
    /* Frame header */
    int frame_type;             ///< type of the current frame
    int samples_deficit;        ///< deficit sample count
    int crc_present;            ///< crc is present in the bitstream
    int sample_blocks;          ///< number of PCM sample blocks
    int frame_size;             ///< primary frame byte size
    int amode;                  ///< audio channels arrangement
    int sample_rate;            ///< audio sampling rate
    int bit_rate;               ///< transmission bit rate
    int bit_rate_index;         ///< transmission bit rate index

    int downmix;                ///< embedded downmix enabled
    int dynrange;               ///< embedded dynamic range flag
    int timestamp;              ///< embedded time stamp flag
    int aux_data;               ///< auxiliary data flag
    int hdcd;                   ///< source material is mastered in HDCD
    int ext_descr;              ///< extension audio descriptor flag
    int ext_coding;             ///< extended coding flag
    int aspf;                   ///< audio sync word insertion flag
    int lfe;                    ///< low frequency effects flag
    int predictor_history;      ///< predictor history flag
    int header_crc;             ///< header crc check bytes
    int multirate_inter;        ///< multirate interpolator switch
    int version;                ///< encoder software revision
    int copy_history;           ///< copy history
    int source_pcm_res;         ///< source pcm resolution
    int front_sum;              ///< front sum/difference flag
    int surround_sum;           ///< surround sum/difference flag
    int dialog_norm;            ///< dialog normalisation parameter

    /* Primary audio coding header */
    int subframes;              ///< number of subframes
    int total_channels;         ///< number of channels including extensions
    int prim_channels;          ///< number of primary audio channels
    int subband_activity[DCA_PRIM_CHANNELS_MAX];    ///< subband activity count
    int vq_start_subband[DCA_PRIM_CHANNELS_MAX];    ///< high frequency vq start subband
    int joint_intensity[DCA_PRIM_CHANNELS_MAX];     ///< joint intensity coding index
    int transient_huffman[DCA_PRIM_CHANNELS_MAX];   ///< transient mode code book
    int scalefactor_huffman[DCA_PRIM_CHANNELS_MAX]; ///< scale factor code book
    int bitalloc_huffman[DCA_PRIM_CHANNELS_MAX];    ///< bit allocation quantizer select
    int quant_index_huffman[DCA_PRIM_CHANNELS_MAX][DCA_ABITS_MAX]; ///< quantization index codebook select
    float scalefactor_adj[DCA_PRIM_CHANNELS_MAX][DCA_ABITS_MAX];   ///< scale factor adjustment

    /* Primary audio coding side information */
    int subsubframes[DCA_SUBFRAMES_MAX];                         ///< number of subsubframes
    int partial_samples[DCA_SUBFRAMES_MAX];                      ///< partial subsubframe samples count
    int prediction_mode[DCA_PRIM_CHANNELS_MAX][DCA_SUBBANDS];    ///< prediction mode (ADPCM used or not)
    int prediction_vq[DCA_PRIM_CHANNELS_MAX][DCA_SUBBANDS];      ///< prediction VQ coefs
    int bitalloc[DCA_PRIM_CHANNELS_MAX][DCA_SUBBANDS];           ///< bit allocation index
    int transition_mode[DCA_PRIM_CHANNELS_MAX][DCA_SUBBANDS];    ///< transition mode (transients)
    int scale_factor[DCA_PRIM_CHANNELS_MAX][DCA_SUBBANDS][2];    ///< scale factors (2 if transient)
    int joint_huff[DCA_PRIM_CHANNELS_MAX];                       ///< joint subband scale factors codebook
    int joint_scale_factor[DCA_PRIM_CHANNELS_MAX][DCA_SUBBANDS]; ///< joint subband scale factors
    int downmix_coef[DCA_PRIM_CHANNELS_MAX][2];                  ///< stereo downmix coefficients
    int dynrange_coef;                                           ///< dynamic range coefficient

    int high_freq_vq[DCA_PRIM_CHANNELS_MAX][DCA_SUBBANDS];       ///< VQ encoded high frequency subbands

    float lfe_data[2 * DCA_LFE_MAX * (DCA_BLOCKS_MAX + 4)];      ///< Low frequency effect data
    int lfe_scale_factor;

    /* Subband samples history (for ADPCM) */
    DECLARE_ALIGNED(16, float, subband_samples_hist)[DCA_PRIM_CHANNELS_MAX][DCA_SUBBANDS][4];
    DECLARE_ALIGNED(32, float, subband_fir_hist)[DCA_PRIM_CHANNELS_MAX][512];
    DECLARE_ALIGNED(32, float, subband_fir_noidea)[DCA_PRIM_CHANNELS_MAX][32];
    int hist_index[DCA_PRIM_CHANNELS_MAX];
    DECLARE_ALIGNED(32, float, raXin)[32];

    int output;                 ///< type of output

    DECLARE_ALIGNED(32, float, subband_samples)[DCA_BLOCKS_MAX][DCA_PRIM_CHANNELS_MAX][DCA_SUBBANDS][8];
    float *samples_chanptr[DCA_PRIM_CHANNELS_MAX + 1];
    float *extra_channels[DCA_PRIM_CHANNELS_MAX + 1];
    uint8_t *extra_channels_buffer;
    unsigned int extra_channels_buffer_size;

    uint8_t dca_buffer[DCA_MAX_FRAME_SIZE + DCA_MAX_EXSS_HEADER_SIZE + DCA_BUFFER_PADDING_SIZE];
    int dca_buffer_size;        ///< how much data is in the dca_buffer

    const int8_t *channel_order_tab;  ///< channel reordering table, lfe and non lfe
    GetBitContext gb;
    /* Current position in DCA frame */
    int current_subframe;
    int current_subsubframe;

    int core_ext_mask;          ///< present extensions in the core substream

    /* XCh extension information */
    int xch_present;            ///< XCh extension present and valid
    int xch_base_channel;       ///< index of first (only) channel containing XCH data

    /* XXCH extension information */
    int xxch_chset;
    int xxch_nbits_spk_mask;
    uint32_t xxch_core_spkmask;
    uint32_t xxch_spk_masks[4]; /* speaker masks, last element is core mask */
    int xxch_chset_nch[4];
    float xxch_dmix_sf[DCA_CHSETS_MAX];

    uint32_t xxch_dmix_embedded;  /* lower layer has mix pre-embedded, per chset */
    float xxch_dmix_coeff[DCA_PRIM_CHANNELS_MAX][32]; /* worst case sizing */

    int8_t xxch_order_tab[32];
    int8_t lfe_index;

    /* ExSS header parser */
    int static_fields;          ///< static fields present
    int mix_metadata;           ///< mixing metadata present
    int num_mix_configs;        ///< number of mix out configurations
    int mix_config_num_ch[4];   ///< number of channels in each mix out configuration

    int profile;

    int debug_flag;             ///< used for suppressing repeated error messages output
    AVFloatDSPContext fdsp;
    FFTContext imdct;
    SynthFilterContext synth;
    DCADSPContext dcadsp;
    FmtConvertContext fmt_conv;
} DCAContext;

static const uint16_t dca_vlc_offs[] = {
        0,   512,   640,   768,  1282,  1794,  2436,  3080,  3770,  4454,  5364,
     5372,  5380,  5388,  5392,  5396,  5412,  5420,  5428,  5460,  5492,  5508,
     5572,  5604,  5668,  5796,  5860,  5892,  6412,  6668,  6796,  7308,  7564,
     7820,  8076,  8620,  9132,  9388,  9910, 10166, 10680, 11196, 11726, 12240,
    12752, 13298, 13810, 14326, 14840, 15500, 16022, 16540, 17158, 17678, 18264,
    18796, 19352, 19926, 20468, 21472, 22398, 23014, 23622,
};

static av_cold void dca_init_vlcs(void)
{
    static int vlcs_initialized = 0;
    int i, j, c = 14;
    static VLC_TYPE dca_table[23622][2];

    if (vlcs_initialized)
        return;

    dca_bitalloc_index.offset = 1;
    dca_bitalloc_index.wrap = 2;
    for (i = 0; i < 5; i++) {
        dca_bitalloc_index.vlc[i].table = &dca_table[dca_vlc_offs[i]];
        dca_bitalloc_index.vlc[i].table_allocated = dca_vlc_offs[i + 1] - dca_vlc_offs[i];
        init_vlc(&dca_bitalloc_index.vlc[i], bitalloc_12_vlc_bits[i], 12,
                 bitalloc_12_bits[i], 1, 1,
                 bitalloc_12_codes[i], 2, 2, INIT_VLC_USE_NEW_STATIC);
    }
    dca_scalefactor.offset = -64;
    dca_scalefactor.wrap = 2;
    for (i = 0; i < 5; i++) {
        dca_scalefactor.vlc[i].table = &dca_table[dca_vlc_offs[i + 5]];
        dca_scalefactor.vlc[i].table_allocated = dca_vlc_offs[i + 6] - dca_vlc_offs[i + 5];
        init_vlc(&dca_scalefactor.vlc[i], SCALES_VLC_BITS, 129,
                 scales_bits[i], 1, 1,
                 scales_codes[i], 2, 2, INIT_VLC_USE_NEW_STATIC);
    }
    dca_tmode.offset = 0;
    dca_tmode.wrap = 1;
    for (i = 0; i < 4; i++) {
        dca_tmode.vlc[i].table = &dca_table[dca_vlc_offs[i + 10]];
        dca_tmode.vlc[i].table_allocated = dca_vlc_offs[i + 11] - dca_vlc_offs[i + 10];
        init_vlc(&dca_tmode.vlc[i], tmode_vlc_bits[i], 4,
                 tmode_bits[i], 1, 1,
                 tmode_codes[i], 2, 2, INIT_VLC_USE_NEW_STATIC);
    }

    for (i = 0; i < 10; i++)
        for (j = 0; j < 7; j++) {
            if (!bitalloc_codes[i][j])
                break;
            dca_smpl_bitalloc[i + 1].offset                 = bitalloc_offsets[i];
            dca_smpl_bitalloc[i + 1].wrap                   = 1 + (j > 4);
            dca_smpl_bitalloc[i + 1].vlc[j].table           = &dca_table[dca_vlc_offs[c]];
            dca_smpl_bitalloc[i + 1].vlc[j].table_allocated = dca_vlc_offs[c + 1] - dca_vlc_offs[c];

            init_vlc(&dca_smpl_bitalloc[i + 1].vlc[j], bitalloc_maxbits[i][j],
                     bitalloc_sizes[i],
                     bitalloc_bits[i][j], 1, 1,
                     bitalloc_codes[i][j], 2, 2, INIT_VLC_USE_NEW_STATIC);
            c++;
        }
    vlcs_initialized = 1;
}

static inline void get_array(GetBitContext *gb, int *dst, int len, int bits)
{
    while (len--)
        *dst++ = get_bits(gb, bits);
}

static inline int dca_xxch2index(DCAContext *s, int xxch_ch)
{
    int i, base, mask;

    /* locate channel set containing the channel */
    for (i = -1, base = 0, mask = (s->xxch_core_spkmask & ~DCA_XXCH_LFE1);
         i <= s->xxch_chset && !(mask & xxch_ch); mask = s->xxch_spk_masks[++i])
        base += av_popcount(mask);

    return base + av_popcount(mask & (xxch_ch - 1));
}

static int dca_parse_audio_coding_header(DCAContext *s, int base_channel,
                                         int xxch)
{
    int i, j;
    static const float adj_table[4] = { 1.0, 1.1250, 1.2500, 1.4375 };
    static const int bitlen[11] = { 0, 1, 2, 2, 2, 2, 3, 3, 3, 3, 3 };
    static const int thr[11]    = { 0, 1, 3, 3, 3, 3, 7, 7, 7, 7, 7 };
    int hdr_pos = 0, hdr_size = 0;
    float sign, mag, scale_factor;
    int this_chans, acc_mask;
    int embedded_downmix;
    int nchans, mask[8];
    int coeff, ichan;

    /* xxch has arbitrary sized audio coding headers */
    if (xxch) {
        hdr_pos  = get_bits_count(&s->gb);
        hdr_size = get_bits(&s->gb, 7) + 1;
    }

    nchans = get_bits(&s->gb, 3) + 1;
    s->total_channels = nchans + base_channel;
    s->prim_channels  = s->total_channels;

    /* obtain speaker layout mask & downmix coefficients for XXCH */
    if (xxch) {
        acc_mask = s->xxch_core_spkmask;

        this_chans = get_bits(&s->gb, s->xxch_nbits_spk_mask - 6) << 6;
        s->xxch_spk_masks[s->xxch_chset] = this_chans;
        s->xxch_chset_nch[s->xxch_chset] = nchans;

        for (i = 0; i <= s->xxch_chset; i++)
            acc_mask |= s->xxch_spk_masks[i];

        /* check for downmixing information */
        if (get_bits1(&s->gb)) {
            embedded_downmix = get_bits1(&s->gb);
            scale_factor     =
               1.0f / dca_downmix_scale_factors[(get_bits(&s->gb, 6) - 1) << 2];

            s->xxch_dmix_sf[s->xxch_chset] = scale_factor;

            for (i = base_channel; i < s->prim_channels; i++) {
                mask[i] = get_bits(&s->gb, s->xxch_nbits_spk_mask);
            }

            for (j = base_channel; j < s->prim_channels; j++) {
                memset(s->xxch_dmix_coeff[j], 0, sizeof(s->xxch_dmix_coeff[0]));
                s->xxch_dmix_embedded |= (embedded_downmix << j);
                for (i = 0; i < s->xxch_nbits_spk_mask; i++) {
                    if (mask[j] & (1 << i)) {
                        if ((1 << i) == DCA_XXCH_LFE1) {
                            av_log(s->avctx, AV_LOG_WARNING,
                                   "DCA-XXCH: dmix to LFE1 not supported.\n");
                            continue;
                        }

                        coeff = get_bits(&s->gb, 7);
                        sign  = (coeff & 64) ? 1.0 : -1.0;
                        mag   = dca_downmix_scale_factors[((coeff & 63) - 1) << 2];
                        ichan = dca_xxch2index(s, 1 << i);
                        s->xxch_dmix_coeff[j][ichan] = sign * mag;
                    }
                }
            }
        }
    }

    if (s->prim_channels > DCA_PRIM_CHANNELS_MAX)
        s->prim_channels = DCA_PRIM_CHANNELS_MAX;


    for (i = base_channel; i < s->prim_channels; i++) {
        s->subband_activity[i] = get_bits(&s->gb, 5) + 2;
        if (s->subband_activity[i] > DCA_SUBBANDS)
            s->subband_activity[i] = DCA_SUBBANDS;
    }
    for (i = base_channel; i < s->prim_channels; i++) {
        s->vq_start_subband[i] = get_bits(&s->gb, 5) + 1;
        if (s->vq_start_subband[i] > DCA_SUBBANDS)
            s->vq_start_subband[i] = DCA_SUBBANDS;
    }
    get_array(&s->gb, s->joint_intensity + base_channel,     s->prim_channels - base_channel, 3);
    get_array(&s->gb, s->transient_huffman + base_channel,   s->prim_channels - base_channel, 2);
    get_array(&s->gb, s->scalefactor_huffman + base_channel, s->prim_channels - base_channel, 3);
    get_array(&s->gb, s->bitalloc_huffman + base_channel,    s->prim_channels - base_channel, 3);

    /* Get codebooks quantization indexes */
    if (!base_channel)
        memset(s->quant_index_huffman, 0, sizeof(s->quant_index_huffman));
    for (j = 1; j < 11; j++)
        for (i = base_channel; i < s->prim_channels; i++)
            s->quant_index_huffman[i][j] = get_bits(&s->gb, bitlen[j]);

    /* Get scale factor adjustment */
    for (j = 0; j < 11; j++)
        for (i = base_channel; i < s->prim_channels; i++)
            s->scalefactor_adj[i][j] = 1;

    for (j = 1; j < 11; j++)
        for (i = base_channel; i < s->prim_channels; i++)
            if (s->quant_index_huffman[i][j] < thr[j])
                s->scalefactor_adj[i][j] = adj_table[get_bits(&s->gb, 2)];

    if (!xxch) {
        if (s->crc_present) {
            /* Audio header CRC check */
            get_bits(&s->gb, 16);
        }
    } else {
        /* Skip to the end of the header, also ignore CRC if present  */
        i = get_bits_count(&s->gb);
        if (hdr_pos + 8 * hdr_size > i)
            skip_bits_long(&s->gb, hdr_pos + 8 * hdr_size - i);
    }

    s->current_subframe    = 0;
    s->current_subsubframe = 0;

#ifdef TRACE
    av_log(s->avctx, AV_LOG_DEBUG, "subframes: %i\n", s->subframes);
    av_log(s->avctx, AV_LOG_DEBUG, "prim channels: %i\n", s->prim_channels);
    for (i = base_channel; i < s->prim_channels; i++) {
        av_log(s->avctx, AV_LOG_DEBUG, "subband activity: %i\n",
               s->subband_activity[i]);
        av_log(s->avctx, AV_LOG_DEBUG, "vq start subband: %i\n",
               s->vq_start_subband[i]);
        av_log(s->avctx, AV_LOG_DEBUG, "joint intensity: %i\n",
               s->joint_intensity[i]);
        av_log(s->avctx, AV_LOG_DEBUG, "transient mode codebook: %i\n",
               s->transient_huffman[i]);
        av_log(s->avctx, AV_LOG_DEBUG, "scale factor codebook: %i\n",
               s->scalefactor_huffman[i]);
        av_log(s->avctx, AV_LOG_DEBUG, "bit allocation quantizer: %i\n",
               s->bitalloc_huffman[i]);
        av_log(s->avctx, AV_LOG_DEBUG, "quant index huff:");
        for (j = 0; j < 11; j++)
            av_log(s->avctx, AV_LOG_DEBUG, " %i", s->quant_index_huffman[i][j]);
        av_log(s->avctx, AV_LOG_DEBUG, "\n");
        av_log(s->avctx, AV_LOG_DEBUG, "scalefac adj:");
        for (j = 0; j < 11; j++)
            av_log(s->avctx, AV_LOG_DEBUG, " %1.3f", s->scalefactor_adj[i][j]);
        av_log(s->avctx, AV_LOG_DEBUG, "\n");
    }
#endif

    return 0;
}

static int dca_parse_frame_header(DCAContext *s)
{
    init_get_bits(&s->gb, s->dca_buffer, s->dca_buffer_size * 8);

    /* Sync code */
    skip_bits_long(&s->gb, 32);

    /* Frame header */
    s->frame_type        = get_bits(&s->gb, 1);
    s->samples_deficit   = get_bits(&s->gb, 5) + 1;
    s->crc_present       = get_bits(&s->gb, 1);
    s->sample_blocks     = get_bits(&s->gb, 7) + 1;
    s->frame_size        = get_bits(&s->gb, 14) + 1;
    if (s->frame_size < 95)
        return AVERROR_INVALIDDATA;
    s->amode             = get_bits(&s->gb, 6);
    s->sample_rate       = avpriv_dca_sample_rates[get_bits(&s->gb, 4)];
    if (!s->sample_rate)
        return AVERROR_INVALIDDATA;
    s->bit_rate_index    = get_bits(&s->gb, 5);
    s->bit_rate          = dca_bit_rates[s->bit_rate_index];
    if (!s->bit_rate)
        return AVERROR_INVALIDDATA;

    s->downmix           = get_bits(&s->gb, 1); /* note: this is FixedBit == 0 */
    s->dynrange          = get_bits(&s->gb, 1);
    s->timestamp         = get_bits(&s->gb, 1);
    s->aux_data          = get_bits(&s->gb, 1);
    s->hdcd              = get_bits(&s->gb, 1);
    s->ext_descr         = get_bits(&s->gb, 3);
    s->ext_coding        = get_bits(&s->gb, 1);
    s->aspf              = get_bits(&s->gb, 1);
    s->lfe               = get_bits(&s->gb, 2);
    s->predictor_history = get_bits(&s->gb, 1);

    if (s->lfe > 2) {
        s->lfe = 0;
        av_log(s->avctx, AV_LOG_ERROR, "Invalid LFE value: %d\n", s->lfe);
        return AVERROR_INVALIDDATA;
    }

    /* TODO: check CRC */
    if (s->crc_present)
        s->header_crc    = get_bits(&s->gb, 16);

    s->multirate_inter   = get_bits(&s->gb, 1);
    s->version           = get_bits(&s->gb, 4);
    s->copy_history      = get_bits(&s->gb, 2);
    s->source_pcm_res    = get_bits(&s->gb, 3);
    s->front_sum         = get_bits(&s->gb, 1);
    s->surround_sum      = get_bits(&s->gb, 1);
    s->dialog_norm       = get_bits(&s->gb, 4);

    /* FIXME: channels mixing levels */
    s->output = s->amode;
    if (s->lfe)
        s->output |= DCA_LFE;

#ifdef TRACE
    av_log(s->avctx, AV_LOG_DEBUG, "frame type: %i\n", s->frame_type);
    av_log(s->avctx, AV_LOG_DEBUG, "samples deficit: %i\n", s->samples_deficit);
    av_log(s->avctx, AV_LOG_DEBUG, "crc present: %i\n", s->crc_present);
    av_log(s->avctx, AV_LOG_DEBUG, "sample blocks: %i (%i samples)\n",
           s->sample_blocks, s->sample_blocks * 32);
    av_log(s->avctx, AV_LOG_DEBUG, "frame size: %i bytes\n", s->frame_size);
    av_log(s->avctx, AV_LOG_DEBUG, "amode: %i (%i channels)\n",
           s->amode, dca_channels[s->amode]);
    av_log(s->avctx, AV_LOG_DEBUG, "sample rate: %i Hz\n",
           s->sample_rate);
    av_log(s->avctx, AV_LOG_DEBUG, "bit rate: %i bits/s\n",
           s->bit_rate);
    av_log(s->avctx, AV_LOG_DEBUG, "downmix: %i\n", s->downmix);
    av_log(s->avctx, AV_LOG_DEBUG, "dynrange: %i\n", s->dynrange);
    av_log(s->avctx, AV_LOG_DEBUG, "timestamp: %i\n", s->timestamp);
    av_log(s->avctx, AV_LOG_DEBUG, "aux_data: %i\n", s->aux_data);
    av_log(s->avctx, AV_LOG_DEBUG, "hdcd: %i\n", s->hdcd);
    av_log(s->avctx, AV_LOG_DEBUG, "ext descr: %i\n", s->ext_descr);
    av_log(s->avctx, AV_LOG_DEBUG, "ext coding: %i\n", s->ext_coding);
    av_log(s->avctx, AV_LOG_DEBUG, "aspf: %i\n", s->aspf);
    av_log(s->avctx, AV_LOG_DEBUG, "lfe: %i\n", s->lfe);
    av_log(s->avctx, AV_LOG_DEBUG, "predictor history: %i\n",
           s->predictor_history);
    av_log(s->avctx, AV_LOG_DEBUG, "header crc: %i\n", s->header_crc);
    av_log(s->avctx, AV_LOG_DEBUG, "multirate inter: %i\n",
           s->multirate_inter);
    av_log(s->avctx, AV_LOG_DEBUG, "version number: %i\n", s->version);
    av_log(s->avctx, AV_LOG_DEBUG, "copy history: %i\n", s->copy_history);
    av_log(s->avctx, AV_LOG_DEBUG,
           "source pcm resolution: %i (%i bits/sample)\n",
           s->source_pcm_res, dca_bits_per_sample[s->source_pcm_res]);
    av_log(s->avctx, AV_LOG_DEBUG, "front sum: %i\n", s->front_sum);
    av_log(s->avctx, AV_LOG_DEBUG, "surround sum: %i\n", s->surround_sum);
    av_log(s->avctx, AV_LOG_DEBUG, "dialog norm: %i\n", s->dialog_norm);
    av_log(s->avctx, AV_LOG_DEBUG, "\n");
#endif

    /* Primary audio coding header */
    s->subframes         = get_bits(&s->gb, 4) + 1;

    return dca_parse_audio_coding_header(s, 0, 0);
}


static inline int get_scale(GetBitContext *gb, int level, int value, int log2range)
{
    if (level < 5) {
        /* huffman encoded */
        value += get_bitalloc(gb, &dca_scalefactor, level);
        value = av_clip(value, 0, (1 << log2range) - 1);
    } else if (level < 8) {
        if (level + 1 > log2range) {
            skip_bits(gb, level + 1 - log2range);
            value = get_bits(gb, log2range);
        } else {
            value = get_bits(gb, level + 1);
        }
    }
    return value;
}

static int dca_subframe_header(DCAContext *s, int base_channel, int block_index)
{
    /* Primary audio coding side information */
    int j, k;

    if (get_bits_left(&s->gb) < 0)
        return AVERROR_INVALIDDATA;

    if (!base_channel) {
        s->subsubframes[s->current_subframe]    = get_bits(&s->gb, 2) + 1;
        s->partial_samples[s->current_subframe] = get_bits(&s->gb, 3);
    }

    for (j = base_channel; j < s->prim_channels; j++) {
        for (k = 0; k < s->subband_activity[j]; k++)
            s->prediction_mode[j][k] = get_bits(&s->gb, 1);
    }

    /* Get prediction codebook */
    for (j = base_channel; j < s->prim_channels; j++) {
        for (k = 0; k < s->subband_activity[j]; k++) {
            if (s->prediction_mode[j][k] > 0) {
                /* (Prediction coefficient VQ address) */
                s->prediction_vq[j][k] = get_bits(&s->gb, 12);
            }
        }
    }

    /* Bit allocation index */
    for (j = base_channel; j < s->prim_channels; j++) {
        for (k = 0; k < s->vq_start_subband[j]; k++) {
            if (s->bitalloc_huffman[j] == 6)
                s->bitalloc[j][k] = get_bits(&s->gb, 5);
            else if (s->bitalloc_huffman[j] == 5)
                s->bitalloc[j][k] = get_bits(&s->gb, 4);
            else if (s->bitalloc_huffman[j] == 7) {
                av_log(s->avctx, AV_LOG_ERROR,
                       "Invalid bit allocation index\n");
                return AVERROR_INVALIDDATA;
            } else {
                s->bitalloc[j][k] =
                    get_bitalloc(&s->gb, &dca_bitalloc_index, s->bitalloc_huffman[j]);
            }

            if (s->bitalloc[j][k] > 26) {
                av_dlog(s->avctx, "bitalloc index [%i][%i] too big (%i)\n",
                        j, k, s->bitalloc[j][k]);
                return AVERROR_INVALIDDATA;
            }
        }
    }

    /* Transition mode */
    for (j = base_channel; j < s->prim_channels; j++) {
        for (k = 0; k < s->subband_activity[j]; k++) {
            s->transition_mode[j][k] = 0;
            if (s->subsubframes[s->current_subframe] > 1 &&
                k < s->vq_start_subband[j] && s->bitalloc[j][k] > 0) {
                s->transition_mode[j][k] =
                    get_bitalloc(&s->gb, &dca_tmode, s->transient_huffman[j]);
            }
        }
    }

    if (get_bits_left(&s->gb) < 0)
        return AVERROR_INVALIDDATA;

    for (j = base_channel; j < s->prim_channels; j++) {
        const uint32_t *scale_table;
        int scale_sum, log_size;

        memset(s->scale_factor[j], 0,
               s->subband_activity[j] * sizeof(s->scale_factor[0][0][0]) * 2);

        if (s->scalefactor_huffman[j] == 6) {
            scale_table = scale_factor_quant7;
            log_size = 7;
        } else {
            scale_table = scale_factor_quant6;
            log_size = 6;
        }

        /* When huffman coded, only the difference is encoded */
        scale_sum = 0;

        for (k = 0; k < s->subband_activity[j]; k++) {
            if (k >= s->vq_start_subband[j] || s->bitalloc[j][k] > 0) {
                scale_sum = get_scale(&s->gb, s->scalefactor_huffman[j], scale_sum, log_size);
                s->scale_factor[j][k][0] = scale_table[scale_sum];
            }

            if (k < s->vq_start_subband[j] && s->transition_mode[j][k]) {
                /* Get second scale factor */
                scale_sum = get_scale(&s->gb, s->scalefactor_huffman[j], scale_sum, log_size);
                s->scale_factor[j][k][1] = scale_table[scale_sum];
            }
        }
    }

    /* Joint subband scale factor codebook select */
    for (j = base_channel; j < s->prim_channels; j++) {
        /* Transmitted only if joint subband coding enabled */
        if (s->joint_intensity[j] > 0)
            s->joint_huff[j] = get_bits(&s->gb, 3);
    }

    if (get_bits_left(&s->gb) < 0)
        return AVERROR_INVALIDDATA;

    /* Scale factors for joint subband coding */
    for (j = base_channel; j < s->prim_channels; j++) {
        int source_channel;

        /* Transmitted only if joint subband coding enabled */
        if (s->joint_intensity[j] > 0) {
            int scale = 0;
            source_channel = s->joint_intensity[j] - 1;

            /* When huffman coded, only the difference is encoded
             * (is this valid as well for joint scales ???) */

            for (k = s->subband_activity[j]; k < s->subband_activity[source_channel]; k++) {
                scale = get_scale(&s->gb, s->joint_huff[j], 64 /* bias */, 7);
                s->joint_scale_factor[j][k] = scale;    /*joint_scale_table[scale]; */
            }

            if (!(s->debug_flag & 0x02)) {
                av_log(s->avctx, AV_LOG_DEBUG,
                       "Joint stereo coding not supported\n");
                s->debug_flag |= 0x02;
            }
        }
    }

    /* Stereo downmix coefficients */
    if (!base_channel && s->prim_channels > 2) {
        if (s->downmix) {
            for (j = base_channel; j < s->prim_channels; j++) {
                s->downmix_coef[j][0] = get_bits(&s->gb, 7);
                s->downmix_coef[j][1] = get_bits(&s->gb, 7);
            }
        } else {
            int am = s->amode & DCA_CHANNEL_MASK;
            if (am >= FF_ARRAY_ELEMS(dca_default_coeffs)) {
                av_log(s->avctx, AV_LOG_ERROR,
                       "Invalid channel mode %d\n", am);
                return AVERROR_INVALIDDATA;
            }
            if (s->prim_channels > FF_ARRAY_ELEMS(dca_default_coeffs[0])) {
                avpriv_request_sample(s->avctx, "Downmixing %d channels",
                                      s->prim_channels);
                return AVERROR_PATCHWELCOME;
            }

            for (j = base_channel; j < s->prim_channels; j++) {
                s->downmix_coef[j][0] = dca_default_coeffs[am][j][0];
                s->downmix_coef[j][1] = dca_default_coeffs[am][j][1];
            }
        }
    }

    /* Dynamic range coefficient */
    if (!base_channel && s->dynrange)
        s->dynrange_coef = get_bits(&s->gb, 8);

    /* Side information CRC check word */
    if (s->crc_present) {
        get_bits(&s->gb, 16);
    }

    /*
     * Primary audio data arrays
     */

    /* VQ encoded high frequency subbands */
    for (j = base_channel; j < s->prim_channels; j++)
        for (k = s->vq_start_subband[j]; k < s->subband_activity[j]; k++)
            /* 1 vector -> 32 samples */
            s->high_freq_vq[j][k] = get_bits(&s->gb, 10);

    /* Low frequency effect data */
    if (!base_channel && s->lfe) {
        int quant7;
        /* LFE samples */
        int lfe_samples = 2 * s->lfe * (4 + block_index);
        int lfe_end_sample = 2 * s->lfe * (4 + block_index + s->subsubframes[s->current_subframe]);
        float lfe_scale;

        for (j = lfe_samples; j < lfe_end_sample; j++) {
            /* Signed 8 bits int */
            s->lfe_data[j] = get_sbits(&s->gb, 8);
        }

        /* Scale factor index */
        quant7 = get_bits(&s->gb, 8);
        if (quant7 > 127) {
            avpriv_request_sample(s->avctx, "LFEScaleIndex larger than 127");
            return AVERROR_INVALIDDATA;
        }
        s->lfe_scale_factor = scale_factor_quant7[quant7];

        /* Quantization step size * scale factor */
        lfe_scale = 0.035 * s->lfe_scale_factor;

        for (j = lfe_samples; j < lfe_end_sample; j++)
            s->lfe_data[j] *= lfe_scale;
    }

#ifdef TRACE
    av_log(s->avctx, AV_LOG_DEBUG, "subsubframes: %i\n",
           s->subsubframes[s->current_subframe]);
    av_log(s->avctx, AV_LOG_DEBUG, "partial samples: %i\n",
           s->partial_samples[s->current_subframe]);

    for (j = base_channel; j < s->prim_channels; j++) {
        av_log(s->avctx, AV_LOG_DEBUG, "prediction mode:");
        for (k = 0; k < s->subband_activity[j]; k++)
            av_log(s->avctx, AV_LOG_DEBUG, " %i", s->prediction_mode[j][k]);
        av_log(s->avctx, AV_LOG_DEBUG, "\n");
    }
    for (j = base_channel; j < s->prim_channels; j++) {
        for (k = 0; k < s->subband_activity[j]; k++)
            av_log(s->avctx, AV_LOG_DEBUG,
                   "prediction coefs: %f, %f, %f, %f\n",
                   (float) adpcm_vb[s->prediction_vq[j][k]][0] / 8192,
                   (float) adpcm_vb[s->prediction_vq[j][k]][1] / 8192,
                   (float) adpcm_vb[s->prediction_vq[j][k]][2] / 8192,
                   (float) adpcm_vb[s->prediction_vq[j][k]][3] / 8192);
    }
    for (j = base_channel; j < s->prim_channels; j++) {
        av_log(s->avctx, AV_LOG_DEBUG, "bitalloc index: ");
        for (k = 0; k < s->vq_start_subband[j]; k++)
            av_log(s->avctx, AV_LOG_DEBUG, "%2.2i ", s->bitalloc[j][k]);
        av_log(s->avctx, AV_LOG_DEBUG, "\n");
    }
    for (j = base_channel; j < s->prim_channels; j++) {
        av_log(s->avctx, AV_LOG_DEBUG, "Transition mode:");
        for (k = 0; k < s->subband_activity[j]; k++)
            av_log(s->avctx, AV_LOG_DEBUG, " %i", s->transition_mode[j][k]);
        av_log(s->avctx, AV_LOG_DEBUG, "\n");
    }
    for (j = base_channel; j < s->prim_channels; j++) {
        av_log(s->avctx, AV_LOG_DEBUG, "Scale factor:");
        for (k = 0; k < s->subband_activity[j]; k++) {
            if (k >= s->vq_start_subband[j] || s->bitalloc[j][k] > 0)
                av_log(s->avctx, AV_LOG_DEBUG, " %i", s->scale_factor[j][k][0]);
            if (k < s->vq_start_subband[j] && s->transition_mode[j][k])
                av_log(s->avctx, AV_LOG_DEBUG, " %i(t)", s->scale_factor[j][k][1]);
        }
        av_log(s->avctx, AV_LOG_DEBUG, "\n");
    }
    for (j = base_channel; j < s->prim_channels; j++) {
        if (s->joint_intensity[j] > 0) {
            int source_channel = s->joint_intensity[j] - 1;
            av_log(s->avctx, AV_LOG_DEBUG, "Joint scale factor index:\n");
            for (k = s->subband_activity[j]; k < s->subband_activity[source_channel]; k++)
                av_log(s->avctx, AV_LOG_DEBUG, " %i", s->joint_scale_factor[j][k]);
            av_log(s->avctx, AV_LOG_DEBUG, "\n");
        }
    }
    if (!base_channel && s->prim_channels > 2 && s->downmix) {
        av_log(s->avctx, AV_LOG_DEBUG, "Downmix coeffs:\n");
        for (j = 0; j < s->prim_channels; j++) {
            av_log(s->avctx, AV_LOG_DEBUG, "Channel 0, %d = %f\n", j,
                   dca_downmix_coeffs[s->downmix_coef[j][0]]);
            av_log(s->avctx, AV_LOG_DEBUG, "Channel 1, %d = %f\n", j,
                   dca_downmix_coeffs[s->downmix_coef[j][1]]);
        }
        av_log(s->avctx, AV_LOG_DEBUG, "\n");
    }
    for (j = base_channel; j < s->prim_channels; j++)
        for (k = s->vq_start_subband[j]; k < s->subband_activity[j]; k++)
            av_log(s->avctx, AV_LOG_DEBUG, "VQ index: %i\n", s->high_freq_vq[j][k]);
    if (!base_channel && s->lfe) {
        int lfe_samples = 2 * s->lfe * (4 + block_index);
        int lfe_end_sample = 2 * s->lfe * (4 + block_index + s->subsubframes[s->current_subframe]);

        av_log(s->avctx, AV_LOG_DEBUG, "LFE samples:\n");
        for (j = lfe_samples; j < lfe_end_sample; j++)
            av_log(s->avctx, AV_LOG_DEBUG, " %f", s->lfe_data[j]);
        av_log(s->avctx, AV_LOG_DEBUG, "\n");
    }
#endif

    return 0;
}

static void qmf_32_subbands(DCAContext *s, int chans,
                            float samples_in[32][8], float *samples_out,
                            float scale)
{
    const float *prCoeff;

    int sb_act = s->subband_activity[chans];

    scale *= sqrt(1 / 8.0);

    /* Select filter */
    if (!s->multirate_inter)    /* Non-perfect reconstruction */
        prCoeff = fir_32bands_nonperfect;
    else                        /* Perfect reconstruction */
        prCoeff = fir_32bands_perfect;

    s->dcadsp.qmf_32_subbands(samples_in, sb_act, &s->synth, &s->imdct,
                              s->subband_fir_hist[chans],
                              &s->hist_index[chans],
                              s->subband_fir_noidea[chans], prCoeff,
                              samples_out, s->raXin, scale);
}

static void lfe_interpolation_fir(DCAContext *s, int decimation_select,
                                  int num_deci_sample, float *samples_in,
                                  float *samples_out, float scale)
{
    /* samples_in: An array holding decimated samples.
     *   Samples in current subframe starts from samples_in[0],
     *   while samples_in[-1], samples_in[-2], ..., stores samples
     *   from last subframe as history.
     *
     * samples_out: An array holding interpolated samples
     */

    int decifactor;
    const float *prCoeff;
    int deciindex;

    /* Select decimation filter */
    if (decimation_select == 1) {
        decifactor = 64;
        prCoeff = lfe_fir_128;
    } else {
        decifactor = 32;
        prCoeff = lfe_fir_64;
    }
    /* Interpolation */
    for (deciindex = 0; deciindex < num_deci_sample; deciindex++) {
        s->dcadsp.lfe_fir(samples_out, samples_in, prCoeff, decifactor, scale);
        samples_in++;
        samples_out += 2 * decifactor;
    }
}

/* downmixing routines */
#define MIX_REAR1(samples, s1, rs, coef)            \
    samples[0][i] += samples[s1][i] * coef[rs][0];  \
    samples[1][i] += samples[s1][i] * coef[rs][1];

#define MIX_REAR2(samples, s1, s2, rs, coef)                                          \
    samples[0][i] += samples[s1][i] * coef[rs][0] + samples[s2][i] * coef[rs + 1][0]; \
    samples[1][i] += samples[s1][i] * coef[rs][1] + samples[s2][i] * coef[rs + 1][1];

#define MIX_FRONT3(samples, coef)                                      \
    t = samples[c][i];                                                 \
    u = samples[l][i];                                                 \
    v = samples[r][i];                                                 \
    samples[0][i] = t * coef[0][0] + u * coef[1][0] + v * coef[2][0];  \
    samples[1][i] = t * coef[0][1] + u * coef[1][1] + v * coef[2][1];

#define DOWNMIX_TO_STEREO(op1, op2)             \
    for (i = 0; i < 256; i++) {                 \
        op1                                     \
        op2                                     \
    }

static void dca_downmix(float **samples, int srcfmt,
                        int downmix_coef[DCA_PRIM_CHANNELS_MAX][2],
                        const int8_t *channel_mapping)
{
    int c, l, r, sl, sr, s;
    int i;
    float t, u, v;
    float coef[DCA_PRIM_CHANNELS_MAX][2];

    for (i = 0; i < DCA_PRIM_CHANNELS_MAX; i++) {
        coef[i][0] = dca_downmix_coeffs[downmix_coef[i][0]];
        coef[i][1] = dca_downmix_coeffs[downmix_coef[i][1]];
    }

    switch (srcfmt) {
    case DCA_MONO:
    case DCA_CHANNEL:
    case DCA_STEREO_TOTAL:
    case DCA_STEREO_SUMDIFF:
    case DCA_4F2R:
        av_log(NULL, AV_LOG_ERROR, "Not implemented!\n");
        break;
    case DCA_STEREO:
        break;
    case DCA_3F:
        c = channel_mapping[0];
        l = channel_mapping[1];
        r = channel_mapping[2];
        DOWNMIX_TO_STEREO(MIX_FRONT3(samples, coef), );
        break;
    case DCA_2F1R:
        s = channel_mapping[2];
        DOWNMIX_TO_STEREO(MIX_REAR1(samples, s, 2, coef), );
        break;
    case DCA_3F1R:
        c = channel_mapping[0];
        l = channel_mapping[1];
        r = channel_mapping[2];
        s = channel_mapping[3];
        DOWNMIX_TO_STEREO(MIX_FRONT3(samples, coef),
                          MIX_REAR1(samples, s, 3, coef));
        break;
    case DCA_2F2R:
        sl = channel_mapping[2];
        sr = channel_mapping[3];
        DOWNMIX_TO_STEREO(MIX_REAR2(samples, sl, sr, 2, coef), );
        break;
    case DCA_3F2R:
        c  = channel_mapping[0];
        l  = channel_mapping[1];
        r  = channel_mapping[2];
        sl = channel_mapping[3];
        sr = channel_mapping[4];
        DOWNMIX_TO_STEREO(MIX_FRONT3(samples, coef),
                          MIX_REAR2(samples, sl, sr, 3, coef));
        break;
    }
}


#ifndef decode_blockcodes
/* Very compact version of the block code decoder that does not use table
 * look-up but is slightly slower */
static int decode_blockcode(int code, int levels, int32_t *values)
{
    int i;
    int offset = (levels - 1) >> 1;

    for (i = 0; i < 4; i++) {
        int div = FASTDIV(code, levels);
        values[i] = code - offset - div * levels;
        code = div;
    }

    return code;
}

static int decode_blockcodes(int code1, int code2, int levels, int32_t *values)
{
    return decode_blockcode(code1, levels, values) |
           decode_blockcode(code2, levels, values + 4);
}
#endif

static const uint8_t abits_sizes[7]  = { 7, 10, 12, 13, 15, 17, 19 };
static const uint8_t abits_levels[7] = { 3,  5,  7,  9, 13, 17, 25 };

#ifndef int8x8_fmul_int32
static inline void int8x8_fmul_int32(float *dst, const int8_t *src, int scale)
{
    float fscale = scale / 16.0;
    int i;
    for (i = 0; i < 8; i++)
        dst[i] = src[i] * fscale;
}
#endif

static int dca_subsubframe(DCAContext *s, int base_channel, int block_index)
{
    int k, l;
    int subsubframe = s->current_subsubframe;

    const float *quant_step_table;

    /* FIXME */
    float (*subband_samples)[DCA_SUBBANDS][8] = s->subband_samples[block_index];
    LOCAL_ALIGNED_16(int32_t, block, [8 * DCA_SUBBANDS]);

    /*
     * Audio data
     */

    /* Select quantization step size table */
    if (s->bit_rate_index == 0x1f)
        quant_step_table = lossless_quant_d;
    else
        quant_step_table = lossy_quant_d;

    for (k = base_channel; k < s->prim_channels; k++) {
        float rscale[DCA_SUBBANDS];

        if (get_bits_left(&s->gb) < 0)
            return AVERROR_INVALIDDATA;

        for (l = 0; l < s->vq_start_subband[k]; l++) {
            int m;

            /* Select the mid-tread linear quantizer */
            int abits = s->bitalloc[k][l];

            float quant_step_size = quant_step_table[abits];

            /*
             * Determine quantization index code book and its type
             */

            /* Select quantization index code book */
            int sel = s->quant_index_huffman[k][abits];

            /*
             * Extract bits from the bit stream
             */
            if (!abits) {
                rscale[l] = 0;
                memset(block + 8 * l, 0, 8 * sizeof(block[0]));
            } else {
                /* Deal with transients */
                int sfi = s->transition_mode[k][l] && subsubframe >= s->transition_mode[k][l];
                rscale[l] = quant_step_size * s->scale_factor[k][l][sfi] *
                               s->scalefactor_adj[k][sel];

                if (abits >= 11 || !dca_smpl_bitalloc[abits].vlc[sel].table) {
                    if (abits <= 7) {
                        /* Block code */
                        int block_code1, block_code2, size, levels, err;

                        size   = abits_sizes[abits - 1];
                        levels = abits_levels[abits - 1];

                        block_code1 = get_bits(&s->gb, size);
                        block_code2 = get_bits(&s->gb, size);
                        err = decode_blockcodes(block_code1, block_code2,
                                                levels, block + 8 * l);
                        if (err) {
                            av_log(s->avctx, AV_LOG_ERROR,
                                   "ERROR: block code look-up failed\n");
                            return AVERROR_INVALIDDATA;
                        }
                    } else {
                        /* no coding */
                        for (m = 0; m < 8; m++)
                            block[8 * l + m] = get_sbits(&s->gb, abits - 3);
                    }
                } else {
                    /* Huffman coded */
                    for (m = 0; m < 8; m++)
                        block[8 * l + m] = get_bitalloc(&s->gb,
                                                &dca_smpl_bitalloc[abits], sel);
                }

            }
        }

        s->fmt_conv.int32_to_float_fmul_array8(&s->fmt_conv, subband_samples[k][0],
                                               block, rscale, 8 * s->vq_start_subband[k]);

        for (l = 0; l < s->vq_start_subband[k]; l++) {
            int m;
            /*
             * Inverse ADPCM if in prediction mode
             */
            if (s->prediction_mode[k][l]) {
                int n;
                for (m = 0; m < 8; m++) {
                    for (n = 1; n <= 4; n++)
                        if (m >= n)
                            subband_samples[k][l][m] +=
                                (adpcm_vb[s->prediction_vq[k][l]][n - 1] *
                                 subband_samples[k][l][m - n] / 8192);
                        else if (s->predictor_history)
                            subband_samples[k][l][m] +=
                                (adpcm_vb[s->prediction_vq[k][l]][n - 1] *
                                 s->subband_samples_hist[k][l][m - n + 4] / 8192);
                }
            }
        }

        /*
         * Decode VQ encoded high frequencies
         */
        for (l = s->vq_start_subband[k]; l < s->subband_activity[k]; l++) {
            /* 1 vector -> 32 samples but we only need the 8 samples
             * for this subsubframe. */
            int hfvq = s->high_freq_vq[k][l];

            if (!s->debug_flag & 0x01) {
                av_log(s->avctx, AV_LOG_DEBUG,
                       "Stream with high frequencies VQ coding\n");
                s->debug_flag |= 0x01;
            }

            int8x8_fmul_int32(subband_samples[k][l],
                              &high_freq_vq[hfvq][subsubframe * 8],
                              s->scale_factor[k][l][0]);
        }
    }

    /* Check for DSYNC after subsubframe */
    if (s->aspf || subsubframe == s->subsubframes[s->current_subframe] - 1) {
        if (0xFFFF == get_bits(&s->gb, 16)) {   /* 0xFFFF */
#ifdef TRACE
            av_log(s->avctx, AV_LOG_DEBUG, "Got subframe DSYNC\n");
#endif
        } else {
            av_log(s->avctx, AV_LOG_ERROR, "Didn't get subframe DSYNC\n");
            return AVERROR_INVALIDDATA;
        }
    }

    /* Backup predictor history for adpcm */
    for (k = base_channel; k < s->prim_channels; k++)
        for (l = 0; l < s->vq_start_subband[k]; l++)
            memcpy(s->subband_samples_hist[k][l],
                   &subband_samples[k][l][4],
                   4 * sizeof(subband_samples[0][0][0]));

    return 0;
}

static int dca_filter_channels(DCAContext *s, int block_index)
{
    float (*subband_samples)[DCA_SUBBANDS][8] = s->subband_samples[block_index];
    int k;

    /* 32 subbands QMF */
    for (k = 0; k < s->prim_channels; k++) {
/*        static float pcm_to_double[8] = { 32768.0, 32768.0, 524288.0, 524288.0,
                                            0, 8388608.0, 8388608.0 };*/
        if (s->channel_order_tab[k] >= 0)
            qmf_32_subbands(s, k, subband_samples[k],
                            s->samples_chanptr[s->channel_order_tab[k]],
                            M_SQRT1_2 / 32768.0 /* pcm_to_double[s->source_pcm_res] */);
    }

    /* Down mixing */
    if (s->prim_channels > 2 &&
        s->avctx->request_channel_layout == AV_CH_LAYOUT_STEREO) {
        dca_downmix(s->samples_chanptr, s->amode, s->downmix_coef, s->channel_order_tab);
    }

    /* Generate LFE samples for this subsubframe FIXME!!! */
    if (s->output & DCA_LFE) {
        lfe_interpolation_fir(s, s->lfe, 2 * s->lfe,
                              s->lfe_data + 2 * s->lfe * (block_index + 4),
                              s->samples_chanptr[s->lfe_index],
                              1.0 / (256.0 * 32768.0));
        /* Outputs 20bits pcm samples */
    }

    return 0;
}


static int dca_subframe_footer(DCAContext *s, int base_channel)
{
    int aux_data_count = 0, i;

    /*
     * Unpack optional information
     */

    /* presumably optional information only appears in the core? */
    if (!base_channel) {
        if (s->timestamp)
            skip_bits_long(&s->gb, 32);

        if (s->aux_data)
            aux_data_count = get_bits(&s->gb, 6);

        for (i = 0; i < aux_data_count; i++)
            get_bits(&s->gb, 8);

        if (s->crc_present && (s->downmix || s->dynrange))
            get_bits(&s->gb, 16);
    }

    return 0;
}

/**
 * Decode a dca frame block
 *
 * @param s     pointer to the DCAContext
 */

static int dca_decode_block(DCAContext *s, int base_channel, int block_index)
{
    int ret;

    /* Sanity check */
    if (s->current_subframe >= s->subframes) {
        av_log(s->avctx, AV_LOG_DEBUG, "check failed: %i>%i",
               s->current_subframe, s->subframes);
        return AVERROR_INVALIDDATA;
    }

    if (!s->current_subsubframe) {
#ifdef TRACE
        av_log(s->avctx, AV_LOG_DEBUG, "DSYNC dca_subframe_header\n");
#endif
        /* Read subframe header */
        if ((ret = dca_subframe_header(s, base_channel, block_index)))
            return ret;
    }

    /* Read subsubframe */
#ifdef TRACE
    av_log(s->avctx, AV_LOG_DEBUG, "DSYNC dca_subsubframe\n");
#endif
    if ((ret = dca_subsubframe(s, base_channel, block_index)))
        return ret;

    /* Update state */
    s->current_subsubframe++;
    if (s->current_subsubframe >= s->subsubframes[s->current_subframe]) {
        s->current_subsubframe = 0;
        s->current_subframe++;
    }
    if (s->current_subframe >= s->subframes) {
#ifdef TRACE
        av_log(s->avctx, AV_LOG_DEBUG, "DSYNC dca_subframe_footer\n");
#endif
        /* Read subframe footer */
        if ((ret = dca_subframe_footer(s, base_channel)))
            return ret;
    }

    return 0;
}

/**
 * Return the number of channels in an ExSS speaker mask (HD)
 */
static int dca_exss_mask2count(int mask)
{
    /* count bits that mean speaker pairs twice */
    return av_popcount(mask) +
           av_popcount(mask & (DCA_EXSS_CENTER_LEFT_RIGHT      |
                               DCA_EXSS_FRONT_LEFT_RIGHT       |
                               DCA_EXSS_FRONT_HIGH_LEFT_RIGHT  |
                               DCA_EXSS_WIDE_LEFT_RIGHT        |
                               DCA_EXSS_SIDE_LEFT_RIGHT        |
                               DCA_EXSS_SIDE_HIGH_LEFT_RIGHT   |
                               DCA_EXSS_SIDE_REAR_LEFT_RIGHT   |
                               DCA_EXSS_REAR_LEFT_RIGHT        |
                               DCA_EXSS_REAR_HIGH_LEFT_RIGHT));
}

/**
 * Skip mixing coefficients of a single mix out configuration (HD)
 */
static void dca_exss_skip_mix_coeffs(GetBitContext *gb, int channels, int out_ch)
{
    int i;

    for (i = 0; i < channels; i++) {
        int mix_map_mask = get_bits(gb, out_ch);
        int num_coeffs = av_popcount(mix_map_mask);
        skip_bits_long(gb, num_coeffs * 6);
    }
}

/**
 * Parse extension substream asset header (HD)
 */
static int dca_exss_parse_asset_header(DCAContext *s)
{
    int header_pos = get_bits_count(&s->gb);
    int header_size;
    int channels = 0;
    int embedded_stereo = 0;
    int embedded_6ch    = 0;
    int drc_code_present;
    int av_uninit(extensions_mask);
    int i, j;

    if (get_bits_left(&s->gb) < 16)
        return -1;

    /* We will parse just enough to get to the extensions bitmask with which
     * we can set the profile value. */

    header_size = get_bits(&s->gb, 9) + 1;
    skip_bits(&s->gb, 3); // asset index

    if (s->static_fields) {
        if (get_bits1(&s->gb))
            skip_bits(&s->gb, 4); // asset type descriptor
        if (get_bits1(&s->gb))
            skip_bits_long(&s->gb, 24); // language descriptor

        if (get_bits1(&s->gb)) {
            /* How can one fit 1024 bytes of text here if the maximum value
             * for the asset header size field above was 512 bytes? */
            int text_length = get_bits(&s->gb, 10) + 1;
            if (get_bits_left(&s->gb) < text_length * 8)
                return -1;
            skip_bits_long(&s->gb, text_length * 8); // info text
        }

        skip_bits(&s->gb, 5); // bit resolution - 1
        skip_bits(&s->gb, 4); // max sample rate code
        channels = get_bits(&s->gb, 8) + 1;

        if (get_bits1(&s->gb)) { // 1-to-1 channels to speakers
            int spkr_remap_sets;
            int spkr_mask_size = 16;
            int num_spkrs[7];

            if (channels > 2)
                embedded_stereo = get_bits1(&s->gb);
            if (channels > 6)
                embedded_6ch = get_bits1(&s->gb);

            if (get_bits1(&s->gb)) {
                spkr_mask_size = (get_bits(&s->gb, 2) + 1) << 2;
                skip_bits(&s->gb, spkr_mask_size); // spkr activity mask
            }

            spkr_remap_sets = get_bits(&s->gb, 3);

            for (i = 0; i < spkr_remap_sets; i++) {
                /* std layout mask for each remap set */
                num_spkrs[i] = dca_exss_mask2count(get_bits(&s->gb, spkr_mask_size));
            }

            for (i = 0; i < spkr_remap_sets; i++) {
                int num_dec_ch_remaps = get_bits(&s->gb, 5) + 1;
                if (get_bits_left(&s->gb) < 0)
                    return -1;

                for (j = 0; j < num_spkrs[i]; j++) {
                    int remap_dec_ch_mask = get_bits_long(&s->gb, num_dec_ch_remaps);
                    int num_dec_ch = av_popcount(remap_dec_ch_mask);
                    skip_bits_long(&s->gb, num_dec_ch * 5); // remap codes
                }
            }

        } else {
            skip_bits(&s->gb, 3); // representation type
        }
    }

    drc_code_present = get_bits1(&s->gb);
    if (drc_code_present)
        get_bits(&s->gb, 8); // drc code

    if (get_bits1(&s->gb))
        skip_bits(&s->gb, 5); // dialog normalization code

    if (drc_code_present && embedded_stereo)
        get_bits(&s->gb, 8); // drc stereo code

    if (s->mix_metadata && get_bits1(&s->gb)) {
        skip_bits(&s->gb, 1); // external mix
        skip_bits(&s->gb, 6); // post mix gain code

        if (get_bits(&s->gb, 2) != 3) // mixer drc code
            skip_bits(&s->gb, 3); // drc limit
        else
            skip_bits(&s->gb, 8); // custom drc code

        if (get_bits1(&s->gb)) // channel specific scaling
            for (i = 0; i < s->num_mix_configs; i++)
                skip_bits_long(&s->gb, s->mix_config_num_ch[i] * 6); // scale codes
        else
            skip_bits_long(&s->gb, s->num_mix_configs * 6); // scale codes

        for (i = 0; i < s->num_mix_configs; i++) {
            if (get_bits_left(&s->gb) < 0)
                return -1;
            dca_exss_skip_mix_coeffs(&s->gb, channels, s->mix_config_num_ch[i]);
            if (embedded_6ch)
                dca_exss_skip_mix_coeffs(&s->gb, 6, s->mix_config_num_ch[i]);
            if (embedded_stereo)
                dca_exss_skip_mix_coeffs(&s->gb, 2, s->mix_config_num_ch[i]);
        }
    }

    switch (get_bits(&s->gb, 2)) {
    case 0: extensions_mask = get_bits(&s->gb, 12); break;
    case 1: extensions_mask = DCA_EXT_EXSS_XLL;     break;
    case 2: extensions_mask = DCA_EXT_EXSS_LBR;     break;
    case 3: extensions_mask = 0; /* aux coding */   break;
    }

    /* not parsed further, we were only interested in the extensions mask */

    if (get_bits_left(&s->gb) < 0)
        return -1;

    if (get_bits_count(&s->gb) - header_pos > header_size * 8) {
        av_log(s->avctx, AV_LOG_WARNING, "Asset header size mismatch.\n");
        return -1;
    }
    skip_bits_long(&s->gb, header_pos + header_size * 8 - get_bits_count(&s->gb));

    if (extensions_mask & DCA_EXT_EXSS_XLL)
        s->profile = FF_PROFILE_DTS_HD_MA;
    else if (extensions_mask & (DCA_EXT_EXSS_XBR | DCA_EXT_EXSS_X96 |
                                DCA_EXT_EXSS_XXCH))
        s->profile = FF_PROFILE_DTS_HD_HRA;

    if (!(extensions_mask & DCA_EXT_CORE))
        av_log(s->avctx, AV_LOG_WARNING, "DTS core detection mismatch.\n");
    if ((extensions_mask & DCA_CORE_EXTS) != s->core_ext_mask)
        av_log(s->avctx, AV_LOG_WARNING,
               "DTS extensions detection mismatch (%d, %d)\n",
               extensions_mask & DCA_CORE_EXTS, s->core_ext_mask);

    return 0;
}

static int dca_xbr_parse_frame(DCAContext *s)
{
    int scale_table_high[DCA_CHSET_CHANS_MAX][DCA_SUBBANDS][2];
    int active_bands[DCA_CHSETS_MAX][DCA_CHSET_CHANS_MAX];
    int abits_high[DCA_CHSET_CHANS_MAX][DCA_SUBBANDS];
    int anctemp[DCA_CHSET_CHANS_MAX];
    int chset_fsize[DCA_CHSETS_MAX];
    int n_xbr_ch[DCA_CHSETS_MAX];
    int hdr_size, num_chsets, xbr_tmode, hdr_pos;
    int i, j, k, l, chset, chan_base;

    av_log(s->avctx, AV_LOG_DEBUG, "DTS-XBR: decoding XBR extension\n");

    /* get bit position of sync header */
    hdr_pos = get_bits_count(&s->gb) - 32;

    hdr_size = get_bits(&s->gb, 6) + 1;
    num_chsets = get_bits(&s->gb, 2) + 1;

    for(i = 0; i < num_chsets; i++)
        chset_fsize[i] = get_bits(&s->gb, 14) + 1;

    xbr_tmode = get_bits1(&s->gb);

    for(i = 0; i < num_chsets; i++) {
        n_xbr_ch[i] = get_bits(&s->gb, 3) + 1;
        k = get_bits(&s->gb, 2) + 5;
        for(j = 0; j < n_xbr_ch[i]; j++)
            active_bands[i][j] = get_bits(&s->gb, k) + 1;
    }

    /* skip to the end of the header */
    i = get_bits_count(&s->gb);
    if(hdr_pos + hdr_size * 8 > i)
        skip_bits_long(&s->gb, hdr_pos + hdr_size * 8 - i);

    /* loop over the channel data sets */
    /* only decode as many channels as we've decoded base data for */
    for(chset = 0, chan_base = 0;
        chset < num_chsets && chan_base + n_xbr_ch[chset] <= s->prim_channels;
        chan_base += n_xbr_ch[chset++]) {
        int start_posn = get_bits_count(&s->gb);
        int subsubframe = 0;
        int subframe = 0;

        /* loop over subframes */
        for (k = 0; k < (s->sample_blocks / 8); k++) {
            /* parse header if we're on first subsubframe of a block */
            if(subsubframe == 0) {
                /* Parse subframe header */
                for(i = 0; i < n_xbr_ch[chset]; i++) {
                    anctemp[i] = get_bits(&s->gb, 2) + 2;
                }

                for(i = 0; i < n_xbr_ch[chset]; i++) {
                    get_array(&s->gb, abits_high[i], active_bands[chset][i], anctemp[i]);
                }

                for(i = 0; i < n_xbr_ch[chset]; i++) {
                    anctemp[i] = get_bits(&s->gb, 3);
                    if(anctemp[i] < 1) {
                        av_log(s->avctx, AV_LOG_ERROR, "DTS-XBR: SYNC ERROR\n");
                        return AVERROR_INVALIDDATA;
                    }
                }

                /* generate scale factors */
                for(i = 0; i < n_xbr_ch[chset]; i++) {
                    const uint32_t *scale_table;
                    int nbits;

                    if (s->scalefactor_huffman[chan_base+i] == 6) {
                        scale_table = scale_factor_quant7;
                    } else {
                        scale_table = scale_factor_quant6;
                    }

                    nbits = anctemp[i];

                    for(j = 0; j < active_bands[chset][i]; j++) {
                        if(abits_high[i][j] > 0) {
                            scale_table_high[i][j][0] =
                                scale_table[get_bits(&s->gb, nbits)];

                            if(xbr_tmode && s->transition_mode[i][j]) {
                                scale_table_high[i][j][1] =
                                    scale_table[get_bits(&s->gb, nbits)];
                            }
                        }
                    }
                }
            }

            /* decode audio array for this block */
            for(i = 0; i < n_xbr_ch[chset]; i++) {
                for(j = 0; j < active_bands[chset][i]; j++) {
                    const int xbr_abits = abits_high[i][j];
                    const float quant_step_size = lossless_quant_d[xbr_abits];
                    const int sfi = xbr_tmode && s->transition_mode[i][j] && subsubframe >= s->transition_mode[i][j];
                    const float rscale = quant_step_size * scale_table_high[i][j][sfi];
                    float *subband_samples = s->subband_samples[k][chan_base+i][j];
                    int block[8];

                    if(xbr_abits <= 0)
                        continue;

                    if(xbr_abits > 7) {
                        get_array(&s->gb, block, 8, xbr_abits - 3);
                    } else {
                        int block_code1, block_code2, size, levels, err;

                        size   = abits_sizes[xbr_abits - 1];
                        levels = abits_levels[xbr_abits - 1];

                        block_code1 = get_bits(&s->gb, size);
                        block_code2 = get_bits(&s->gb, size);
                        err = decode_blockcodes(block_code1, block_code2,
                                                levels, block);
                        if (err) {
                            av_log(s->avctx, AV_LOG_ERROR,
                                   "ERROR: DTS-XBR: block code look-up failed\n");
                            return AVERROR_INVALIDDATA;
                        }
                    }

                    /* scale & sum into subband */
                    for(l = 0; l < 8; l++)
                        subband_samples[l] += (float)block[l] * rscale;
                }
            }

            /* check DSYNC marker */
            if(s->aspf || subsubframe == s->subsubframes[subframe] - 1) {
                if(get_bits(&s->gb, 16) != 0xffff) {
                    av_log(s->avctx, AV_LOG_ERROR, "DTS-XBR: Didn't get subframe DSYNC\n");
                    return AVERROR_INVALIDDATA;
                }
            }

            /* advance sub-sub-frame index */
            if(++subsubframe >= s->subsubframes[subframe]) {
                subsubframe = 0;
                subframe++;
            }
        }

        /* skip to next channel set */
        i = get_bits_count(&s->gb);
        if(start_posn + chset_fsize[chset] * 8 != i) {
            j = start_posn + chset_fsize[chset] * 8 - i;
            if(j < 0 || j >= 8)
                av_log(s->avctx, AV_LOG_ERROR, "DTS-XBR: end of channel set,"
                       " skipping further than expected (%d bits)\n", j);
            skip_bits_long(&s->gb, j);
        }
    }

    return 0;
}

/* parse initial header for XXCH and dump details */
static int dca_xxch_decode_frame(DCAContext *s)
{
    int hdr_size, spkmsk_bits, num_chsets, core_spk, hdr_pos;
    int i, chset, base_channel, chstart, fsize[8];

    /* assume header word has already been parsed */
    hdr_pos     = get_bits_count(&s->gb) - 32;
    hdr_size    = get_bits(&s->gb, 6) + 1;
  /*chhdr_crc   =*/ skip_bits1(&s->gb);
    spkmsk_bits = get_bits(&s->gb, 5) + 1;
    num_chsets  = get_bits(&s->gb, 2) + 1;

    for (i = 0; i < num_chsets; i++)
        fsize[i] = get_bits(&s->gb, 14) + 1;

    core_spk               = get_bits(&s->gb, spkmsk_bits);
    s->xxch_core_spkmask   = core_spk;
    s->xxch_nbits_spk_mask = spkmsk_bits;
    s->xxch_dmix_embedded  = 0;

    /* skip to the end of the header */
    i = get_bits_count(&s->gb);
    if (hdr_pos + hdr_size * 8 > i)
        skip_bits_long(&s->gb, hdr_pos + hdr_size * 8 - i);

    for (chset = 0; chset < num_chsets; chset++) {
        chstart       = get_bits_count(&s->gb);
        base_channel  = s->prim_channels;
        s->xxch_chset = chset;

        /* XXCH and Core headers differ, see 6.4.2 "XXCH Channel Set Header" vs.
           5.3.2 "Primary Audio Coding Header", DTS Spec 1.3.1 */
        dca_parse_audio_coding_header(s, base_channel, 1);

        /* decode channel data */
        for (i = 0; i < (s->sample_blocks / 8); i++) {
            if (dca_decode_block(s, base_channel, i)) {
                av_log(s->avctx, AV_LOG_ERROR,
                       "Error decoding DTS-XXCH extension\n");
                continue;
            }
        }

        /* skip to end of this section */
        i = get_bits_count(&s->gb);
        if (chstart + fsize[chset] * 8 > i)
            skip_bits_long(&s->gb, chstart + fsize[chset] * 8 - i);
    }
    s->xxch_chset = num_chsets;

    return 0;
}

/**
 * Parse extension substream header (HD)
 */
static void dca_exss_parse_header(DCAContext *s)
{
    int asset_size[8];
    int ss_index;
    int blownup;
    int num_audiop = 1;
    int num_assets = 1;
    int active_ss_mask[8];
    int i, j;
    int start_posn;
    int hdrsize;
    uint32_t mkr;

    if (get_bits_left(&s->gb) < 52)
        return;

    start_posn = get_bits_count(&s->gb) - 32;

    skip_bits(&s->gb, 8); // user data
    ss_index = get_bits(&s->gb, 2);

    blownup = get_bits1(&s->gb);
    hdrsize = get_bits(&s->gb,  8 + 4 * blownup) + 1; // header_size
    skip_bits(&s->gb, 16 + 4 * blownup); // hd_size

    s->static_fields = get_bits1(&s->gb);
    if (s->static_fields) {
        skip_bits(&s->gb, 2); // reference clock code
        skip_bits(&s->gb, 3); // frame duration code

        if (get_bits1(&s->gb))
            skip_bits_long(&s->gb, 36); // timestamp

        /* a single stream can contain multiple audio assets that can be
         * combined to form multiple audio presentations */

        num_audiop = get_bits(&s->gb, 3) + 1;
        if (num_audiop > 1) {
            avpriv_request_sample(s->avctx,
                                  "Multiple DTS-HD audio presentations");
            /* ignore such streams for now */
            return;
        }

        num_assets = get_bits(&s->gb, 3) + 1;
        if (num_assets > 1) {
            avpriv_request_sample(s->avctx, "Multiple DTS-HD audio assets");
            /* ignore such streams for now */
            return;
        }

        for (i = 0; i < num_audiop; i++)
            active_ss_mask[i] = get_bits(&s->gb, ss_index + 1);

        for (i = 0; i < num_audiop; i++)
            for (j = 0; j <= ss_index; j++)
                if (active_ss_mask[i] & (1 << j))
                    skip_bits(&s->gb, 8); // active asset mask

        s->mix_metadata = get_bits1(&s->gb);
        if (s->mix_metadata) {
            int mix_out_mask_size;

            skip_bits(&s->gb, 2); // adjustment level
            mix_out_mask_size  = (get_bits(&s->gb, 2) + 1) << 2;
            s->num_mix_configs =  get_bits(&s->gb, 2) + 1;

            for (i = 0; i < s->num_mix_configs; i++) {
                int mix_out_mask        = get_bits(&s->gb, mix_out_mask_size);
                s->mix_config_num_ch[i] = dca_exss_mask2count(mix_out_mask);
            }
        }
    }

    for (i = 0; i < num_assets; i++)
        asset_size[i] = get_bits_long(&s->gb, 16 + 4 * blownup);

    for (i = 0; i < num_assets; i++) {
        if (dca_exss_parse_asset_header(s))
            return;
    }

    /* not parsed further, we were only interested in the extensions mask
     * from the asset header */

    if (num_assets > 0) {
        j = get_bits_count(&s->gb);
        if (start_posn + hdrsize * 8 > j)
            skip_bits_long(&s->gb, start_posn + hdrsize * 8 - j);

        for (i = 0; i < num_assets; i++) {
            start_posn = get_bits_count(&s->gb);
            mkr        = get_bits_long(&s->gb, 32);

            /* parse extensions that we know about */
            if (mkr == 0x655e315e) {
                dca_xbr_parse_frame(s);
            } else if (mkr == 0x47004a03) {
                dca_xxch_decode_frame(s);
                s->core_ext_mask |= DCA_EXT_XXCH; /* xxx use for chan reordering */
            } else {
                av_log(s->avctx, AV_LOG_DEBUG,
                       "DTS-ExSS: unknown marker = 0x%08x\n", mkr);
            }

            /* skip to end of block */
            j = get_bits_count(&s->gb);
            if (start_posn + asset_size[i] * 8 > j)
                skip_bits_long(&s->gb, start_posn + asset_size[i] * 8 - j);
        }
    }
}

/**
 * Main frame decoding function
 * FIXME add arguments
 */
static int dca_decode_frame(AVCodecContext *avctx, void *data,
                            int *got_frame_ptr, AVPacket *avpkt)
{
    AVFrame *frame     = data;
    const uint8_t *buf = avpkt->data;
    int buf_size = avpkt->size;
    int channel_mask;
    int channel_layout;
    int lfe_samples;
    int num_core_channels = 0;
    int i, ret;
    float **samples_flt;
    float *src_chan;
    float *dst_chan;
    DCAContext *s = avctx->priv_data;
    int core_ss_end;
    int channels, full_channels;
    float scale;
    int achan;
    int chset;
    int mask;
    int lavc;
    int posn;
    int j, k;
    int endch;

    s->xch_present = 0;

    s->dca_buffer_size = ff_dca_convert_bitstream(buf, buf_size, s->dca_buffer,
                                                  DCA_MAX_FRAME_SIZE + DCA_MAX_EXSS_HEADER_SIZE);
    if (s->dca_buffer_size == AVERROR_INVALIDDATA) {
        av_log(avctx, AV_LOG_ERROR, "Not a valid DCA frame\n");
        return AVERROR_INVALIDDATA;
    }

    init_get_bits(&s->gb, s->dca_buffer, s->dca_buffer_size * 8);
    if ((ret = dca_parse_frame_header(s)) < 0) {
        //seems like the frame is corrupt, try with the next one
        return ret;
    }
    //set AVCodec values with parsed data
    avctx->sample_rate = s->sample_rate;
    avctx->bit_rate    = s->bit_rate;

    s->profile = FF_PROFILE_DTS;

    for (i = 0; i < (s->sample_blocks / 8); i++) {
        if ((ret = dca_decode_block(s, 0, i))) {
            av_log(avctx, AV_LOG_ERROR, "error decoding block\n");
            return ret;
        }
    }

    /* record number of core channels incase less than max channels are requested */
    num_core_channels = s->prim_channels;

    if (s->ext_coding)
        s->core_ext_mask = dca_ext_audio_descr_mask[s->ext_descr];
    else
        s->core_ext_mask = 0;

    core_ss_end = FFMIN(s->frame_size, s->dca_buffer_size) * 8;

    /* only scan for extensions if ext_descr was unknown or indicated a
     * supported XCh extension */
    if (s->core_ext_mask < 0 || s->core_ext_mask & (DCA_EXT_XCH | DCA_EXT_XXCH)) {

        /* if ext_descr was unknown, clear s->core_ext_mask so that the
         * extensions scan can fill it up */
        s->core_ext_mask = FFMAX(s->core_ext_mask, 0);

        /* extensions start at 32-bit boundaries into bitstream */
        skip_bits_long(&s->gb, (-get_bits_count(&s->gb)) & 31);

        while (core_ss_end - get_bits_count(&s->gb) >= 32) {
            uint32_t bits = get_bits_long(&s->gb, 32);

            switch (bits) {
            case 0x5a5a5a5a: {
                int ext_amode, xch_fsize;

                s->xch_base_channel = s->prim_channels;

                /* validate sync word using XCHFSIZE field */
                xch_fsize = show_bits(&s->gb, 10);
                if ((s->frame_size != (get_bits_count(&s->gb) >> 3) - 4 + xch_fsize) &&
                    (s->frame_size != (get_bits_count(&s->gb) >> 3) - 4 + xch_fsize + 1))
                    continue;

                /* skip length-to-end-of-frame field for the moment */
                skip_bits(&s->gb, 10);

                s->core_ext_mask |= DCA_EXT_XCH;

                /* extension amode(number of channels in extension) should be 1 */
                /* AFAIK XCh is not used for more channels */
                if ((ext_amode = get_bits(&s->gb, 4)) != 1) {
                    av_log(avctx, AV_LOG_ERROR, "XCh extension amode %d not"
                           " supported!\n", ext_amode);
                    continue;
                }

                if (s->xch_base_channel < 2) {
                    avpriv_request_sample(avctx, "XCh with fewer than 2 base channels");
                    continue;
                }

                /* much like core primary audio coding header */
                dca_parse_audio_coding_header(s, s->xch_base_channel, 0);

                for (i = 0; i < (s->sample_blocks / 8); i++)
                    if ((ret = dca_decode_block(s, s->xch_base_channel, i))) {
                        av_log(avctx, AV_LOG_ERROR, "error decoding XCh extension\n");
                        continue;
                    }

                s->xch_present = 1;
                break;
            }
            case 0x47004a03:
                /* XXCh: extended channels */
                /* usually found either in core or HD part in DTS-HD HRA streams,
                 * but not in DTS-ES which contains XCh extensions instead */
                s->core_ext_mask |= DCA_EXT_XXCH;
                dca_xxch_decode_frame(s);
                break;

            case 0x1d95f262: {
                int fsize96 = show_bits(&s->gb, 12) + 1;
                if (s->frame_size != (get_bits_count(&s->gb) >> 3) - 4 + fsize96)
                    continue;

                av_log(avctx, AV_LOG_DEBUG, "X96 extension found at %d bits\n",
                       get_bits_count(&s->gb));
                skip_bits(&s->gb, 12);
                av_log(avctx, AV_LOG_DEBUG, "FSIZE96 = %d bytes\n", fsize96);
                av_log(avctx, AV_LOG_DEBUG, "REVNO = %d\n", get_bits(&s->gb, 4));

                s->core_ext_mask |= DCA_EXT_X96;
                break;
            }
            }

            skip_bits_long(&s->gb, (-get_bits_count(&s->gb)) & 31);
        }
    } else {
        /* no supported extensions, skip the rest of the core substream */
        skip_bits_long(&s->gb, core_ss_end - get_bits_count(&s->gb));
    }

    if (s->core_ext_mask & DCA_EXT_X96)
        s->profile = FF_PROFILE_DTS_96_24;
    else if (s->core_ext_mask & (DCA_EXT_XCH | DCA_EXT_XXCH))
        s->profile = FF_PROFILE_DTS_ES;

    /* check for ExSS (HD part) */
    if (s->dca_buffer_size - s->frame_size > 32 &&
        get_bits_long(&s->gb, 32) == DCA_HD_MARKER)
        dca_exss_parse_header(s);

    avctx->profile = s->profile;

    full_channels = channels = s->prim_channels + !!s->lfe;

<<<<<<< HEAD
    /* If we have XXCH then the channel layout is managed differently */
    /* note that XLL will also have another way to do things */
    if (!(s->core_ext_mask & DCA_EXT_XXCH)
        || (s->core_ext_mask & DCA_EXT_XXCH && avctx->request_channels > 0
            && avctx->request_channels
            < num_core_channels + !!s->lfe + s->xxch_chset_nch[0]))
    { /* xxx should also do MA extensions */
        if (s->amode < 16) {
            avctx->channel_layout = dca_core_channel_layout[s->amode];

            if (s->xch_present && (!avctx->request_channels ||
                                   avctx->request_channels
                                   > num_core_channels + !!s->lfe)) {
                avctx->channel_layout |= AV_CH_BACK_CENTER;
                if (s->lfe) {
                    avctx->channel_layout |= AV_CH_LOW_FREQUENCY;
                    s->channel_order_tab = dca_channel_reorder_lfe_xch[s->amode];
                } else {
                    s->channel_order_tab = dca_channel_reorder_nolfe_xch[s->amode];
                }
                if (s->channel_order_tab[s->xch_base_channel] < 0)
                    return AVERROR_INVALIDDATA;
=======
    if (s->amode < 16) {
        avctx->channel_layout = dca_core_channel_layout[s->amode];

#if FF_API_REQUEST_CHANNELS
FF_DISABLE_DEPRECATION_WARNINGS
        if (s->xch_present && (!avctx->request_channels ||
                               avctx->request_channels > num_core_channels + !!s->lfe)) {
FF_ENABLE_DEPRECATION_WARNINGS
#else
        if (s->xch_present) {
#endif
            avctx->channel_layout |= AV_CH_BACK_CENTER;
            if (s->lfe) {
                avctx->channel_layout |= AV_CH_LOW_FREQUENCY;
                s->channel_order_tab = dca_channel_reorder_lfe_xch[s->amode];
>>>>>>> 89de5157
            } else {
                channels = num_core_channels + !!s->lfe;
                s->xch_present = 0; /* disable further xch processing */
                if (s->lfe) {
                    avctx->channel_layout |= AV_CH_LOW_FREQUENCY;
                    s->channel_order_tab = dca_channel_reorder_lfe[s->amode];
                } else
                    s->channel_order_tab = dca_channel_reorder_nolfe[s->amode];
            }

            if (channels > !!s->lfe &&
                s->channel_order_tab[channels - 1 - !!s->lfe] < 0)
                return AVERROR_INVALIDDATA;

            if (av_get_channel_layout_nb_channels(avctx->channel_layout) != channels) {
                av_log(avctx, AV_LOG_ERROR, "Number of channels %d mismatches layout %d\n", channels, av_get_channel_layout_nb_channels(avctx->channel_layout));
                return AVERROR_INVALIDDATA;
            }

            if (avctx->request_channels == 2 && s->prim_channels > 2) {
                channels = 2;
                s->output = DCA_STEREO;
                avctx->channel_layout = AV_CH_LAYOUT_STEREO;
            }
            else if (avctx->request_channel_layout & AV_CH_LAYOUT_NATIVE) {
                static const int8_t dca_channel_order_native[9] = { 0, 1, 2, 3, 4, 5, 6, 7, 8 };
                s->channel_order_tab = dca_channel_order_native;
            }
            s->lfe_index = dca_lfe_index[s->amode];
        } else {
            av_log(avctx, AV_LOG_ERROR,
                   "Non standard configuration %d !\n", s->amode);
            return AVERROR_INVALIDDATA;
        }

        s->xxch_dmix_embedded = 0;
    } else {
        /* we only get here if an XXCH channel set can be added to the mix */
        channel_mask = s->xxch_core_spkmask;

        if (avctx->request_channels > 0
            && avctx->request_channels < s->prim_channels) {
            channels = num_core_channels + !!s->lfe;
            for (i = 0; i < s->xxch_chset && channels + s->xxch_chset_nch[i]
                                              <= avctx->request_channels; i++) {
                channels += s->xxch_chset_nch[i];
                channel_mask |= s->xxch_spk_masks[i];
            }
        } else {
            channels = s->prim_channels + !!s->lfe;
            for (i = 0; i < s->xxch_chset; i++) {
                channel_mask |= s->xxch_spk_masks[i];
            }
        }

        /* Given the DTS spec'ed channel mask, generate an avcodec version */
        channel_layout = 0;
        for (i = 0; i < s->xxch_nbits_spk_mask; ++i) {
            if (channel_mask & (1 << i)) {
                channel_layout |= map_xxch_to_native[i];
            }
        }

        /* make sure that we have managed to get equivelant dts/avcodec channel
         * masks in some sense -- unfortunately some channels could overlap */
        if (av_popcount(channel_mask) != av_popcount(channel_layout)) {
            av_log(avctx, AV_LOG_DEBUG,
                   "DTS-XXCH: Inconsistant avcodec/dts channel layouts\n");
            return AVERROR_INVALIDDATA;
        }

        avctx->channel_layout = channel_layout;

        if (!(avctx->request_channel_layout & AV_CH_LAYOUT_NATIVE)) {
            /* Estimate DTS --> avcodec ordering table */
            for (chset = -1, j = 0; chset < s->xxch_chset; ++chset) {
                mask = chset >= 0 ? s->xxch_spk_masks[chset]
                                  : s->xxch_core_spkmask;
                for (i = 0; i < s->xxch_nbits_spk_mask; i++) {
                    if (mask & ~(DCA_XXCH_LFE1 | DCA_XXCH_LFE2) & (1 << i)) {
                        lavc = map_xxch_to_native[i];
                        posn = av_popcount(channel_layout & (lavc - 1));
                        s->xxch_order_tab[j++] = posn;
                    }
                }
            }

<<<<<<< HEAD
            s->lfe_index = av_popcount(channel_layout & (AV_CH_LOW_FREQUENCY-1));
        } else { /* native ordering */
            for (i = 0; i < channels; i++)
                s->xxch_order_tab[i] = i;

            s->lfe_index = channels - 1;
=======
        if (s->prim_channels > 2 &&
            avctx->request_channel_layout == AV_CH_LAYOUT_STEREO) {
            channels = 2;
            s->output = DCA_STEREO;
            avctx->channel_layout = AV_CH_LAYOUT_STEREO;
>>>>>>> 89de5157
        }

        s->channel_order_tab = s->xxch_order_tab;
    }

    if (avctx->channels != channels) {
        if (avctx->channels)
            av_log(avctx, AV_LOG_INFO, "Number of channels changed in DCA decoder (%d -> %d)\n", avctx->channels, channels);
        avctx->channels = channels;
    }

    /* get output buffer */
    frame->nb_samples = 256 * (s->sample_blocks / 8);
    if ((ret = ff_get_buffer(avctx, frame, 0)) < 0)
        return ret;
    samples_flt = (float **)frame->extended_data;

    /* allocate buffer for extra channels if downmixing */
    if (avctx->channels < full_channels) {
        ret = av_samples_get_buffer_size(NULL, full_channels - channels,
                                         frame->nb_samples,
                                         avctx->sample_fmt, 0);
        if (ret < 0)
            return ret;

        av_fast_malloc(&s->extra_channels_buffer,
                       &s->extra_channels_buffer_size, ret);
        if (!s->extra_channels_buffer)
            return AVERROR(ENOMEM);

        ret = av_samples_fill_arrays((uint8_t **)s->extra_channels, NULL,
                                     s->extra_channels_buffer,
                                     full_channels - channels,
                                     frame->nb_samples, avctx->sample_fmt, 0);
        if (ret < 0)
            return ret;
    }

    /* filter to get final output */
    for (i = 0; i < (s->sample_blocks / 8); i++) {
        int ch;

        for (ch = 0; ch < channels; ch++)
            s->samples_chanptr[ch] = samples_flt[ch] + i * 256;
        for (; ch < full_channels; ch++)
            s->samples_chanptr[ch] = s->extra_channels[ch - channels] + i * 256;

        dca_filter_channels(s, i);

        /* If this was marked as a DTS-ES stream we need to subtract back- */
        /* channel from SL & SR to remove matrixed back-channel signal */
        if ((s->source_pcm_res & 1) && s->xch_present) {
            float *back_chan = s->samples_chanptr[s->channel_order_tab[s->xch_base_channel]];
            float *lt_chan   = s->samples_chanptr[s->channel_order_tab[s->xch_base_channel - 2]];
            float *rt_chan   = s->samples_chanptr[s->channel_order_tab[s->xch_base_channel - 1]];
            s->fdsp.vector_fmac_scalar(lt_chan, back_chan, -M_SQRT1_2, 256);
            s->fdsp.vector_fmac_scalar(rt_chan, back_chan, -M_SQRT1_2, 256);
        }

        /* If stream contains XXCH, we might need to undo an embedded downmix */
        if (s->xxch_dmix_embedded) {
            /* Loop over channel sets in turn */
            ch = num_core_channels;
            for (chset = 0; chset < s->xxch_chset; chset++) {
                endch = ch + s->xxch_chset_nch[chset];
                mask = s->xxch_dmix_embedded;

                /* undo downmix */
                for (j = ch; j < endch; j++) {
                    if (mask & (1 << j)) { /* this channel has been mixed-out */
                        src_chan = s->samples_chanptr[s->channel_order_tab[j]];
                        for (k = 0; k < endch; k++) {
                            achan = s->channel_order_tab[k];
                            scale = s->xxch_dmix_coeff[j][k];
                            if (scale != 0.0) {
                                dst_chan = s->samples_chanptr[achan];
                                s->fdsp.vector_fmac_scalar(dst_chan, src_chan,
                                                           -scale, 256);
                            }
                        }
                    }
                }

                /* if a downmix has been embedded then undo the pre-scaling */
                if ((mask & (1 << ch)) && s->xxch_dmix_sf[chset] != 1.0f) {
                    scale = s->xxch_dmix_sf[chset];

                    for (j = 0; j < ch; j++) {
                        src_chan = s->samples_chanptr[s->channel_order_tab[j]];
                        for (k = 0; k < 256; k++)
                            src_chan[k] *= scale;
                    }

                    /* LFE channel is always part of core, scale if it exists */
                    if (s->lfe) {
                        src_chan = s->samples_chanptr[s->lfe_index];
                        for (k = 0; k < 256; k++)
                            src_chan[k] *= scale;
                    }
                }

                ch = endch;
            }

        }
    }

    /* update lfe history */
    lfe_samples = 2 * s->lfe * (s->sample_blocks / 8);
    for (i = 0; i < 2 * s->lfe * 4; i++)
        s->lfe_data[i] = s->lfe_data[i + lfe_samples];

    *got_frame_ptr = 1;

    return buf_size;
}



/**
 * DCA initialization
 *
 * @param avctx     pointer to the AVCodecContext
 */

static av_cold int dca_decode_init(AVCodecContext *avctx)
{
    DCAContext *s = avctx->priv_data;

    s->avctx = avctx;
    dca_init_vlcs();

    avpriv_float_dsp_init(&s->fdsp, avctx->flags & CODEC_FLAG_BITEXACT);
    ff_mdct_init(&s->imdct, 6, 1, 1.0);
    ff_synth_filter_init(&s->synth);
    ff_dcadsp_init(&s->dcadsp);
    ff_fmt_convert_init(&s->fmt_conv, avctx);

    avctx->sample_fmt = AV_SAMPLE_FMT_FLTP;

    /* allow downmixing to stereo */
#if FF_API_REQUEST_CHANNELS
FF_DISABLE_DEPRECATION_WARNINGS
    if (avctx->request_channels == 2)
        avctx->request_channel_layout = AV_CH_LAYOUT_STEREO;
FF_ENABLE_DEPRECATION_WARNINGS
#endif
    if (avctx->channels > 2 &&
        avctx->request_channel_layout == AV_CH_LAYOUT_STEREO)
        avctx->channels = 2;

    return 0;
}

static av_cold int dca_decode_end(AVCodecContext *avctx)
{
    DCAContext *s = avctx->priv_data;
    ff_mdct_end(&s->imdct);
    av_freep(&s->extra_channels_buffer);
    return 0;
}

static const AVProfile profiles[] = {
    { FF_PROFILE_DTS,        "DTS"        },
    { FF_PROFILE_DTS_ES,     "DTS-ES"     },
    { FF_PROFILE_DTS_96_24,  "DTS 96/24"  },
    { FF_PROFILE_DTS_HD_HRA, "DTS-HD HRA" },
    { FF_PROFILE_DTS_HD_MA,  "DTS-HD MA"  },
    { FF_PROFILE_UNKNOWN },
};

AVCodec ff_dca_decoder = {
    .name            = "dca",
    .long_name       = NULL_IF_CONFIG_SMALL("DCA (DTS Coherent Acoustics)"),
    .type            = AVMEDIA_TYPE_AUDIO,
    .id              = AV_CODEC_ID_DTS,
    .priv_data_size  = sizeof(DCAContext),
    .init            = dca_decode_init,
    .decode          = dca_decode_frame,
    .close           = dca_decode_end,
    .capabilities    = CODEC_CAP_CHANNEL_CONF | CODEC_CAP_DR1,
    .sample_fmts     = (const enum AVSampleFormat[]) { AV_SAMPLE_FMT_FLTP,
                                                       AV_SAMPLE_FMT_NONE },
    .profiles        = NULL_IF_CONFIG_SMALL(profiles),
};<|MERGE_RESOLUTION|>--- conflicted
+++ resolved
@@ -2225,7 +2225,6 @@
 
     full_channels = channels = s->prim_channels + !!s->lfe;
 
-<<<<<<< HEAD
     /* If we have XXCH then the channel layout is managed differently */
     /* note that XLL will also have another way to do things */
     if (!(s->core_ext_mask & DCA_EXT_XXCH)
@@ -2235,10 +2234,15 @@
     { /* xxx should also do MA extensions */
         if (s->amode < 16) {
             avctx->channel_layout = dca_core_channel_layout[s->amode];
-
+#if FF_API_REQUEST_CHANNELS
+FF_DISABLE_DEPRECATION_WARNINGS
             if (s->xch_present && (!avctx->request_channels ||
                                    avctx->request_channels
                                    > num_core_channels + !!s->lfe)) {
+FF_ENABLE_DEPRECATION_WARNINGS
+#else
+            if (s->xch_present) {
+#endif
                 avctx->channel_layout |= AV_CH_BACK_CENTER;
                 if (s->lfe) {
                     avctx->channel_layout |= AV_CH_LOW_FREQUENCY;
@@ -2248,23 +2252,6 @@
                 }
                 if (s->channel_order_tab[s->xch_base_channel] < 0)
                     return AVERROR_INVALIDDATA;
-=======
-    if (s->amode < 16) {
-        avctx->channel_layout = dca_core_channel_layout[s->amode];
-
-#if FF_API_REQUEST_CHANNELS
-FF_DISABLE_DEPRECATION_WARNINGS
-        if (s->xch_present && (!avctx->request_channels ||
-                               avctx->request_channels > num_core_channels + !!s->lfe)) {
-FF_ENABLE_DEPRECATION_WARNINGS
-#else
-        if (s->xch_present) {
-#endif
-            avctx->channel_layout |= AV_CH_BACK_CENTER;
-            if (s->lfe) {
-                avctx->channel_layout |= AV_CH_LOW_FREQUENCY;
-                s->channel_order_tab = dca_channel_reorder_lfe_xch[s->amode];
->>>>>>> 89de5157
             } else {
                 channels = num_core_channels + !!s->lfe;
                 s->xch_present = 0; /* disable further xch processing */
@@ -2284,7 +2271,8 @@
                 return AVERROR_INVALIDDATA;
             }
 
-            if (avctx->request_channels == 2 && s->prim_channels > 2) {
+            if (s->prim_channels > 2 &&
+                avctx->request_channel_layout == AV_CH_LAYOUT_STEREO) {
                 channels = 2;
                 s->output = DCA_STEREO;
                 avctx->channel_layout = AV_CH_LAYOUT_STEREO;
@@ -2352,20 +2340,12 @@
                 }
             }
 
-<<<<<<< HEAD
             s->lfe_index = av_popcount(channel_layout & (AV_CH_LOW_FREQUENCY-1));
         } else { /* native ordering */
             for (i = 0; i < channels; i++)
                 s->xxch_order_tab[i] = i;
 
             s->lfe_index = channels - 1;
-=======
-        if (s->prim_channels > 2 &&
-            avctx->request_channel_layout == AV_CH_LAYOUT_STEREO) {
-            channels = 2;
-            s->output = DCA_STEREO;
-            avctx->channel_layout = AV_CH_LAYOUT_STEREO;
->>>>>>> 89de5157
         }
 
         s->channel_order_tab = s->xxch_order_tab;
