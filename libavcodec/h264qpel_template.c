/*
 * H.26L/H.264/AVC/JVT/14496-10/... encoder/decoder
 * Copyright (c) 2003-2010 Michael Niedermayer <michaelni@gmx.at>
 *
 * This file is part of FFmpeg.
 *
 * FFmpeg is free software; you can redistribute it and/or
 * modify it under the terms of the GNU Lesser General Public
 * License as published by the Free Software Foundation; either
 * version 2.1 of the License, or (at your option) any later version.
 *
 * FFmpeg is distributed in the hope that it will be useful,
 * but WITHOUT ANY WARRANTY; without even the implied warranty of
 * MERCHANTABILITY or FITNESS FOR A PARTICULAR PURPOSE.  See the GNU
 * Lesser General Public License for more details.
 *
 * You should have received a copy of the GNU Lesser General Public
 * License along with FFmpeg; if not, write to the Free Software
 * Foundation, Inc., 51 Franklin Street, Fifth Floor, Boston, MA 02110-1301 USA
 */

#include "libavutil/common.h"
#include "bit_depth_template.c"
#include "hpel_template.c"

static inline void FUNC(copy_block2)(uint8_t *dst, const uint8_t *src, int dstStride, int srcStride, int h)
{
    int i;
    for(i=0; i<h; i++)
    {
        AV_WN2P(dst   , AV_RN2P(src   ));
        dst+=dstStride;
        src+=srcStride;
    }
}

static inline void FUNC(copy_block4)(uint8_t *dst, const uint8_t *src, int dstStride, int srcStride, int h)
{
    int i;
    for(i=0; i<h; i++)
    {
        AV_WN4P(dst   , AV_RN4P(src   ));
        dst+=dstStride;
        src+=srcStride;
    }
}

static inline void FUNC(copy_block8)(uint8_t *dst, const uint8_t *src, int dstStride, int srcStride, int h)
{
    int i;
    for(i=0; i<h; i++)
    {
        AV_WN4P(dst                , AV_RN4P(src                ));
        AV_WN4P(dst+4*sizeof(pixel), AV_RN4P(src+4*sizeof(pixel)));
        dst+=dstStride;
        src+=srcStride;
    }
}

static inline void FUNC(copy_block16)(uint8_t *dst, const uint8_t *src, int dstStride, int srcStride, int h)
{
    int i;
    for(i=0; i<h; i++)
    {
        AV_WN4P(dst                 , AV_RN4P(src                 ));
        AV_WN4P(dst+ 4*sizeof(pixel), AV_RN4P(src+ 4*sizeof(pixel)));
        AV_WN4P(dst+ 8*sizeof(pixel), AV_RN4P(src+ 8*sizeof(pixel)));
        AV_WN4P(dst+12*sizeof(pixel), AV_RN4P(src+12*sizeof(pixel)));
        dst+=dstStride;
        src+=srcStride;
    }
}

#define H264_LOWPASS(OPNAME, OP, OP2) \
static av_unused void FUNC(OPNAME ## h264_qpel2_h_lowpass)(uint8_t *p_dst, uint8_t *p_src, int dstStride, int srcStride){\
    const int h=2;\
    INIT_CLIP\
    int i;\
    pixel *dst = (pixel*)p_dst;\
    pixel *src = (pixel*)p_src;\
    dstStride >>= sizeof(pixel)-1;\
    srcStride >>= sizeof(pixel)-1;\
    for(i=0; i<h; i++)\
    {\
        OP(dst[0], (src[0]+src[1])*20 - (src[-1]+src[2])*5 + (src[-2]+src[3]));\
        OP(dst[1], (src[1]+src[2])*20 - (src[0 ]+src[3])*5 + (src[-1]+src[4]));\
        dst+=dstStride;\
        src+=srcStride;\
    }\
}\
\
static av_unused void FUNC(OPNAME ## h264_qpel2_v_lowpass)(uint8_t *p_dst, uint8_t *p_src, int dstStride, int srcStride){\
    const int w=2;\
    INIT_CLIP\
    int i;\
    pixel *dst = (pixel*)p_dst;\
    pixel *src = (pixel*)p_src;\
    dstStride >>= sizeof(pixel)-1;\
    srcStride >>= sizeof(pixel)-1;\
    for(i=0; i<w; i++)\
    {\
        const int srcB= src[-2*srcStride];\
        const int srcA= src[-1*srcStride];\
        const int src0= src[0 *srcStride];\
        const int src1= src[1 *srcStride];\
        const int src2= src[2 *srcStride];\
        const int src3= src[3 *srcStride];\
        const int src4= src[4 *srcStride];\
        OP(dst[0*dstStride], (src0+src1)*20 - (srcA+src2)*5 + (srcB+src3));\
        OP(dst[1*dstStride], (src1+src2)*20 - (src0+src3)*5 + (srcA+src4));\
        dst++;\
        src++;\
    }\
}\
\
static av_unused void FUNC(OPNAME ## h264_qpel2_hv_lowpass)(uint8_t *p_dst, pixeltmp *tmp, uint8_t *p_src, int dstStride, int tmpStride, int srcStride){\
    const int h=2;\
    const int w=2;\
    const int pad = (BIT_DEPTH == 10) ? (-10 * ((1<<BIT_DEPTH)-1)) : 0;\
    INIT_CLIP\
    int i;\
    pixel *dst = (pixel*)p_dst;\
    pixel *src = (pixel*)p_src;\
    dstStride >>= sizeof(pixel)-1;\
    srcStride >>= sizeof(pixel)-1;\
    src -= 2*srcStride;\
    for(i=0; i<h+5; i++)\
    {\
        tmp[0]= (src[0]+src[1])*20 - (src[-1]+src[2])*5 + (src[-2]+src[3]) + pad;\
        tmp[1]= (src[1]+src[2])*20 - (src[0 ]+src[3])*5 + (src[-1]+src[4]) + pad;\
        tmp+=tmpStride;\
        src+=srcStride;\
    }\
    tmp -= tmpStride*(h+5-2);\
    for(i=0; i<w; i++)\
    {\
        const int tmpB= tmp[-2*tmpStride] - pad;\
        const int tmpA= tmp[-1*tmpStride] - pad;\
        const int tmp0= tmp[0 *tmpStride] - pad;\
        const int tmp1= tmp[1 *tmpStride] - pad;\
        const int tmp2= tmp[2 *tmpStride] - pad;\
        const int tmp3= tmp[3 *tmpStride] - pad;\
        const int tmp4= tmp[4 *tmpStride] - pad;\
        OP2(dst[0*dstStride], (tmp0+tmp1)*20 - (tmpA+tmp2)*5 + (tmpB+tmp3));\
        OP2(dst[1*dstStride], (tmp1+tmp2)*20 - (tmp0+tmp3)*5 + (tmpA+tmp4));\
        dst++;\
        tmp++;\
    }\
}\
static void FUNC(OPNAME ## h264_qpel4_h_lowpass)(uint8_t *p_dst, uint8_t *p_src, int dstStride, int srcStride){\
    const int h=4;\
    INIT_CLIP\
    int i;\
    pixel *dst = (pixel*)p_dst;\
    pixel *src = (pixel*)p_src;\
    dstStride >>= sizeof(pixel)-1;\
    srcStride >>= sizeof(pixel)-1;\
    for(i=0; i<h; i++)\
    {\
        OP(dst[0], (src[0]+src[1])*20 - (src[-1]+src[2])*5 + (src[-2]+src[3]));\
        OP(dst[1], (src[1]+src[2])*20 - (src[0 ]+src[3])*5 + (src[-1]+src[4]));\
        OP(dst[2], (src[2]+src[3])*20 - (src[1 ]+src[4])*5 + (src[0 ]+src[5]));\
        OP(dst[3], (src[3]+src[4])*20 - (src[2 ]+src[5])*5 + (src[1 ]+src[6]));\
        dst+=dstStride;\
        src+=srcStride;\
    }\
}\
\
static void FUNC(OPNAME ## h264_qpel4_v_lowpass)(uint8_t *p_dst, uint8_t *p_src, int dstStride, int srcStride){\
    const int w=4;\
    INIT_CLIP\
    int i;\
    pixel *dst = (pixel*)p_dst;\
    pixel *src = (pixel*)p_src;\
    dstStride >>= sizeof(pixel)-1;\
    srcStride >>= sizeof(pixel)-1;\
    for(i=0; i<w; i++)\
    {\
        const int srcB= src[-2*srcStride];\
        const int srcA= src[-1*srcStride];\
        const int src0= src[0 *srcStride];\
        const int src1= src[1 *srcStride];\
        const int src2= src[2 *srcStride];\
        const int src3= src[3 *srcStride];\
        const int src4= src[4 *srcStride];\
        const int src5= src[5 *srcStride];\
        const int src6= src[6 *srcStride];\
        OP(dst[0*dstStride], (src0+src1)*20 - (srcA+src2)*5 + (srcB+src3));\
        OP(dst[1*dstStride], (src1+src2)*20 - (src0+src3)*5 + (srcA+src4));\
        OP(dst[2*dstStride], (src2+src3)*20 - (src1+src4)*5 + (src0+src5));\
        OP(dst[3*dstStride], (src3+src4)*20 - (src2+src5)*5 + (src1+src6));\
        dst++;\
        src++;\
    }\
}\
\
static void FUNC(OPNAME ## h264_qpel4_hv_lowpass)(uint8_t *p_dst, pixeltmp *tmp, uint8_t *p_src, int dstStride, int tmpStride, int srcStride){\
    const int h=4;\
    const int w=4;\
    const int pad = (BIT_DEPTH == 10) ? (-10 * ((1<<BIT_DEPTH)-1)) : 0;\
    INIT_CLIP\
    int i;\
    pixel *dst = (pixel*)p_dst;\
    pixel *src = (pixel*)p_src;\
    dstStride >>= sizeof(pixel)-1;\
    srcStride >>= sizeof(pixel)-1;\
    src -= 2*srcStride;\
    for(i=0; i<h+5; i++)\
    {\
        tmp[0]= (src[0]+src[1])*20 - (src[-1]+src[2])*5 + (src[-2]+src[3]) + pad;\
        tmp[1]= (src[1]+src[2])*20 - (src[0 ]+src[3])*5 + (src[-1]+src[4]) + pad;\
        tmp[2]= (src[2]+src[3])*20 - (src[1 ]+src[4])*5 + (src[0 ]+src[5]) + pad;\
        tmp[3]= (src[3]+src[4])*20 - (src[2 ]+src[5])*5 + (src[1 ]+src[6]) + pad;\
        tmp+=tmpStride;\
        src+=srcStride;\
    }\
    tmp -= tmpStride*(h+5-2);\
    for(i=0; i<w; i++)\
    {\
        const int tmpB= tmp[-2*tmpStride] - pad;\
        const int tmpA= tmp[-1*tmpStride] - pad;\
        const int tmp0= tmp[0 *tmpStride] - pad;\
        const int tmp1= tmp[1 *tmpStride] - pad;\
        const int tmp2= tmp[2 *tmpStride] - pad;\
        const int tmp3= tmp[3 *tmpStride] - pad;\
        const int tmp4= tmp[4 *tmpStride] - pad;\
        const int tmp5= tmp[5 *tmpStride] - pad;\
        const int tmp6= tmp[6 *tmpStride] - pad;\
        OP2(dst[0*dstStride], (tmp0+tmp1)*20 - (tmpA+tmp2)*5 + (tmpB+tmp3));\
        OP2(dst[1*dstStride], (tmp1+tmp2)*20 - (tmp0+tmp3)*5 + (tmpA+tmp4));\
        OP2(dst[2*dstStride], (tmp2+tmp3)*20 - (tmp1+tmp4)*5 + (tmp0+tmp5));\
        OP2(dst[3*dstStride], (tmp3+tmp4)*20 - (tmp2+tmp5)*5 + (tmp1+tmp6));\
        dst++;\
        tmp++;\
    }\
}\
\
static void FUNC(OPNAME ## h264_qpel8_h_lowpass)(uint8_t *p_dst, uint8_t *p_src, int dstStride, int srcStride){\
    const int h=8;\
    INIT_CLIP\
    int i;\
    pixel *dst = (pixel*)p_dst;\
    pixel *src = (pixel*)p_src;\
    dstStride >>= sizeof(pixel)-1;\
    srcStride >>= sizeof(pixel)-1;\
    for(i=0; i<h; i++)\
    {\
        OP(dst[0], (src[0]+src[1])*20 - (src[-1]+src[2])*5 + (src[-2]+src[3 ]));\
        OP(dst[1], (src[1]+src[2])*20 - (src[0 ]+src[3])*5 + (src[-1]+src[4 ]));\
        OP(dst[2], (src[2]+src[3])*20 - (src[1 ]+src[4])*5 + (src[0 ]+src[5 ]));\
        OP(dst[3], (src[3]+src[4])*20 - (src[2 ]+src[5])*5 + (src[1 ]+src[6 ]));\
        OP(dst[4], (src[4]+src[5])*20 - (src[3 ]+src[6])*5 + (src[2 ]+src[7 ]));\
        OP(dst[5], (src[5]+src[6])*20 - (src[4 ]+src[7])*5 + (src[3 ]+src[8 ]));\
        OP(dst[6], (src[6]+src[7])*20 - (src[5 ]+src[8])*5 + (src[4 ]+src[9 ]));\
        OP(dst[7], (src[7]+src[8])*20 - (src[6 ]+src[9])*5 + (src[5 ]+src[10]));\
        dst+=dstStride;\
        src+=srcStride;\
    }\
}\
\
static void FUNC(OPNAME ## h264_qpel8_v_lowpass)(uint8_t *p_dst, uint8_t *p_src, int dstStride, int srcStride){\
    const int w=8;\
    INIT_CLIP\
    int i;\
    pixel *dst = (pixel*)p_dst;\
    pixel *src = (pixel*)p_src;\
    dstStride >>= sizeof(pixel)-1;\
    srcStride >>= sizeof(pixel)-1;\
    for(i=0; i<w; i++)\
    {\
        const int srcB= src[-2*srcStride];\
        const int srcA= src[-1*srcStride];\
        const int src0= src[0 *srcStride];\
        const int src1= src[1 *srcStride];\
        const int src2= src[2 *srcStride];\
        const int src3= src[3 *srcStride];\
        const int src4= src[4 *srcStride];\
        const int src5= src[5 *srcStride];\
        const int src6= src[6 *srcStride];\
        const int src7= src[7 *srcStride];\
        const int src8= src[8 *srcStride];\
        const int src9= src[9 *srcStride];\
        const int src10=src[10*srcStride];\
        OP(dst[0*dstStride], (src0+src1)*20 - (srcA+src2)*5 + (srcB+src3));\
        OP(dst[1*dstStride], (src1+src2)*20 - (src0+src3)*5 + (srcA+src4));\
        OP(dst[2*dstStride], (src2+src3)*20 - (src1+src4)*5 + (src0+src5));\
        OP(dst[3*dstStride], (src3+src4)*20 - (src2+src5)*5 + (src1+src6));\
        OP(dst[4*dstStride], (src4+src5)*20 - (src3+src6)*5 + (src2+src7));\
        OP(dst[5*dstStride], (src5+src6)*20 - (src4+src7)*5 + (src3+src8));\
        OP(dst[6*dstStride], (src6+src7)*20 - (src5+src8)*5 + (src4+src9));\
        OP(dst[7*dstStride], (src7+src8)*20 - (src6+src9)*5 + (src5+src10));\
        dst++;\
        src++;\
    }\
}\
\
static void FUNC(OPNAME ## h264_qpel8_hv_lowpass)(uint8_t *p_dst, pixeltmp *tmp, uint8_t *p_src, int dstStride, int tmpStride, int srcStride){\
    const int h=8;\
    const int w=8;\
    const int pad = (BIT_DEPTH == 10) ? (-10 * ((1<<BIT_DEPTH)-1)) : 0;\
    INIT_CLIP\
    int i;\
    pixel *dst = (pixel*)p_dst;\
    pixel *src = (pixel*)p_src;\
    dstStride >>= sizeof(pixel)-1;\
    srcStride >>= sizeof(pixel)-1;\
    src -= 2*srcStride;\
    for(i=0; i<h+5; i++)\
    {\
        tmp[0]= (src[0]+src[1])*20 - (src[-1]+src[2])*5 + (src[-2]+src[3 ]) + pad;\
        tmp[1]= (src[1]+src[2])*20 - (src[0 ]+src[3])*5 + (src[-1]+src[4 ]) + pad;\
        tmp[2]= (src[2]+src[3])*20 - (src[1 ]+src[4])*5 + (src[0 ]+src[5 ]) + pad;\
        tmp[3]= (src[3]+src[4])*20 - (src[2 ]+src[5])*5 + (src[1 ]+src[6 ]) + pad;\
        tmp[4]= (src[4]+src[5])*20 - (src[3 ]+src[6])*5 + (src[2 ]+src[7 ]) + pad;\
        tmp[5]= (src[5]+src[6])*20 - (src[4 ]+src[7])*5 + (src[3 ]+src[8 ]) + pad;\
        tmp[6]= (src[6]+src[7])*20 - (src[5 ]+src[8])*5 + (src[4 ]+src[9 ]) + pad;\
        tmp[7]= (src[7]+src[8])*20 - (src[6 ]+src[9])*5 + (src[5 ]+src[10]) + pad;\
        tmp+=tmpStride;\
        src+=srcStride;\
    }\
    tmp -= tmpStride*(h+5-2);\
    for(i=0; i<w; i++)\
    {\
        const int tmpB= tmp[-2*tmpStride] - pad;\
        const int tmpA= tmp[-1*tmpStride] - pad;\
        const int tmp0= tmp[0 *tmpStride] - pad;\
        const int tmp1= tmp[1 *tmpStride] - pad;\
        const int tmp2= tmp[2 *tmpStride] - pad;\
        const int tmp3= tmp[3 *tmpStride] - pad;\
        const int tmp4= tmp[4 *tmpStride] - pad;\
        const int tmp5= tmp[5 *tmpStride] - pad;\
        const int tmp6= tmp[6 *tmpStride] - pad;\
        const int tmp7= tmp[7 *tmpStride] - pad;\
        const int tmp8= tmp[8 *tmpStride] - pad;\
        const int tmp9= tmp[9 *tmpStride] - pad;\
        const int tmp10=tmp[10*tmpStride] - pad;\
        OP2(dst[0*dstStride], (tmp0+tmp1)*20 - (tmpA+tmp2)*5 + (tmpB+tmp3));\
        OP2(dst[1*dstStride], (tmp1+tmp2)*20 - (tmp0+tmp3)*5 + (tmpA+tmp4));\
        OP2(dst[2*dstStride], (tmp2+tmp3)*20 - (tmp1+tmp4)*5 + (tmp0+tmp5));\
        OP2(dst[3*dstStride], (tmp3+tmp4)*20 - (tmp2+tmp5)*5 + (tmp1+tmp6));\
        OP2(dst[4*dstStride], (tmp4+tmp5)*20 - (tmp3+tmp6)*5 + (tmp2+tmp7));\
        OP2(dst[5*dstStride], (tmp5+tmp6)*20 - (tmp4+tmp7)*5 + (tmp3+tmp8));\
        OP2(dst[6*dstStride], (tmp6+tmp7)*20 - (tmp5+tmp8)*5 + (tmp4+tmp9));\
        OP2(dst[7*dstStride], (tmp7+tmp8)*20 - (tmp6+tmp9)*5 + (tmp5+tmp10));\
        dst++;\
        tmp++;\
    }\
}\
\
static void FUNC(OPNAME ## h264_qpel16_v_lowpass)(uint8_t *dst, uint8_t *src, int dstStride, int srcStride){\
    FUNC(OPNAME ## h264_qpel8_v_lowpass)(dst                , src                , dstStride, srcStride);\
    FUNC(OPNAME ## h264_qpel8_v_lowpass)(dst+8*sizeof(pixel), src+8*sizeof(pixel), dstStride, srcStride);\
    src += 8*srcStride;\
    dst += 8*dstStride;\
    FUNC(OPNAME ## h264_qpel8_v_lowpass)(dst                , src                , dstStride, srcStride);\
    FUNC(OPNAME ## h264_qpel8_v_lowpass)(dst+8*sizeof(pixel), src+8*sizeof(pixel), dstStride, srcStride);\
}\
\
static void FUNC(OPNAME ## h264_qpel16_h_lowpass)(uint8_t *dst, uint8_t *src, int dstStride, int srcStride){\
    FUNC(OPNAME ## h264_qpel8_h_lowpass)(dst                , src                , dstStride, srcStride);\
    FUNC(OPNAME ## h264_qpel8_h_lowpass)(dst+8*sizeof(pixel), src+8*sizeof(pixel), dstStride, srcStride);\
    src += 8*srcStride;\
    dst += 8*dstStride;\
    FUNC(OPNAME ## h264_qpel8_h_lowpass)(dst                , src                , dstStride, srcStride);\
    FUNC(OPNAME ## h264_qpel8_h_lowpass)(dst+8*sizeof(pixel), src+8*sizeof(pixel), dstStride, srcStride);\
}\
\
static void FUNC(OPNAME ## h264_qpel16_hv_lowpass)(uint8_t *dst, pixeltmp *tmp, uint8_t *src, int dstStride, int tmpStride, int srcStride){\
    FUNC(OPNAME ## h264_qpel8_hv_lowpass)(dst                , tmp  , src                , dstStride, tmpStride, srcStride);\
    FUNC(OPNAME ## h264_qpel8_hv_lowpass)(dst+8*sizeof(pixel), tmp+8, src+8*sizeof(pixel), dstStride, tmpStride, srcStride);\
    src += 8*srcStride;\
    dst += 8*dstStride;\
    FUNC(OPNAME ## h264_qpel8_hv_lowpass)(dst                , tmp  , src                , dstStride, tmpStride, srcStride);\
    FUNC(OPNAME ## h264_qpel8_hv_lowpass)(dst+8*sizeof(pixel), tmp+8, src+8*sizeof(pixel), dstStride, tmpStride, srcStride);\
}\

#define H264_MC(OPNAME, SIZE) \
static av_unused void FUNCC(OPNAME ## h264_qpel ## SIZE ## _mc00)(uint8_t *dst, uint8_t *src, ptrdiff_t stride)\
{\
    FUNCC(OPNAME ## pixels ## SIZE)(dst, src, stride, SIZE);\
}\
\
static void FUNCC(OPNAME ## h264_qpel ## SIZE ## _mc10)(uint8_t *dst, uint8_t *src, ptrdiff_t stride)\
{\
    uint8_t half[SIZE*SIZE*sizeof(pixel)];\
    FUNC(put_h264_qpel ## SIZE ## _h_lowpass)(half, src, SIZE*sizeof(pixel), stride);\
    FUNC(OPNAME ## pixels ## SIZE ## _l2)(dst, src, half, stride, stride, SIZE*sizeof(pixel), SIZE);\
}\
\
static void FUNCC(OPNAME ## h264_qpel ## SIZE ## _mc20)(uint8_t *dst, uint8_t *src, ptrdiff_t stride)\
{\
    FUNC(OPNAME ## h264_qpel ## SIZE ## _h_lowpass)(dst, src, stride, stride);\
}\
\
static void FUNCC(OPNAME ## h264_qpel ## SIZE ## _mc30)(uint8_t *dst, uint8_t *src, ptrdiff_t stride)\
{\
    uint8_t half[SIZE*SIZE*sizeof(pixel)];\
    FUNC(put_h264_qpel ## SIZE ## _h_lowpass)(half, src, SIZE*sizeof(pixel), stride);\
    FUNC(OPNAME ## pixels ## SIZE ## _l2)(dst, src+sizeof(pixel), half, stride, stride, SIZE*sizeof(pixel), SIZE);\
}\
\
static void FUNCC(OPNAME ## h264_qpel ## SIZE ## _mc01)(uint8_t *dst, uint8_t *src, ptrdiff_t stride)\
{\
    uint8_t full[SIZE*(SIZE+5)*sizeof(pixel)];\
    uint8_t * const full_mid= full + SIZE*2*sizeof(pixel);\
    uint8_t half[SIZE*SIZE*sizeof(pixel)];\
    FUNC(copy_block ## SIZE )(full, src - stride*2, SIZE*sizeof(pixel),  stride, SIZE + 5);\
    FUNC(put_h264_qpel ## SIZE ## _v_lowpass)(half, full_mid, SIZE*sizeof(pixel), SIZE*sizeof(pixel));\
    FUNC(OPNAME ## pixels ## SIZE ## _l2)(dst, full_mid, half, stride, SIZE*sizeof(pixel), SIZE*sizeof(pixel), SIZE);\
}\
\
static void FUNCC(OPNAME ## h264_qpel ## SIZE ## _mc02)(uint8_t *dst, uint8_t *src, ptrdiff_t stride)\
{\
    uint8_t full[SIZE*(SIZE+5)*sizeof(pixel)];\
    uint8_t * const full_mid= full + SIZE*2*sizeof(pixel);\
    FUNC(copy_block ## SIZE )(full, src - stride*2, SIZE*sizeof(pixel),  stride, SIZE + 5);\
    FUNC(OPNAME ## h264_qpel ## SIZE ## _v_lowpass)(dst, full_mid, stride, SIZE*sizeof(pixel));\
}\
\
static void FUNCC(OPNAME ## h264_qpel ## SIZE ## _mc03)(uint8_t *dst, uint8_t *src, ptrdiff_t stride)\
{\
    uint8_t full[SIZE*(SIZE+5)*sizeof(pixel)];\
    uint8_t * const full_mid= full + SIZE*2*sizeof(pixel);\
    uint8_t half[SIZE*SIZE*sizeof(pixel)];\
    FUNC(copy_block ## SIZE )(full, src - stride*2, SIZE*sizeof(pixel),  stride, SIZE + 5);\
    FUNC(put_h264_qpel ## SIZE ## _v_lowpass)(half, full_mid, SIZE*sizeof(pixel), SIZE*sizeof(pixel));\
    FUNC(OPNAME ## pixels ## SIZE ## _l2)(dst, full_mid+SIZE*sizeof(pixel), half, stride, SIZE*sizeof(pixel), SIZE*sizeof(pixel), SIZE);\
}\
\
static void FUNCC(OPNAME ## h264_qpel ## SIZE ## _mc11)(uint8_t *dst, uint8_t *src, ptrdiff_t stride)\
{\
    uint8_t full[SIZE*(SIZE+5)*sizeof(pixel)];\
    uint8_t * const full_mid= full + SIZE*2*sizeof(pixel);\
    uint8_t halfH[SIZE*SIZE*sizeof(pixel)];\
    uint8_t halfV[SIZE*SIZE*sizeof(pixel)];\
    FUNC(put_h264_qpel ## SIZE ## _h_lowpass)(halfH, src, SIZE*sizeof(pixel), stride);\
    FUNC(copy_block ## SIZE )(full, src - stride*2, SIZE*sizeof(pixel),  stride, SIZE + 5);\
    FUNC(put_h264_qpel ## SIZE ## _v_lowpass)(halfV, full_mid, SIZE*sizeof(pixel), SIZE*sizeof(pixel));\
    FUNC(OPNAME ## pixels ## SIZE ## _l2)(dst, halfH, halfV, stride, SIZE*sizeof(pixel), SIZE*sizeof(pixel), SIZE);\
}\
\
static void FUNCC(OPNAME ## h264_qpel ## SIZE ## _mc31)(uint8_t *dst, uint8_t *src, ptrdiff_t stride)\
{\
    uint8_t full[SIZE*(SIZE+5)*sizeof(pixel)];\
    uint8_t * const full_mid= full + SIZE*2*sizeof(pixel);\
    uint8_t halfH[SIZE*SIZE*sizeof(pixel)];\
    uint8_t halfV[SIZE*SIZE*sizeof(pixel)];\
    FUNC(put_h264_qpel ## SIZE ## _h_lowpass)(halfH, src, SIZE*sizeof(pixel), stride);\
    FUNC(copy_block ## SIZE )(full, src - stride*2 + sizeof(pixel), SIZE*sizeof(pixel),  stride, SIZE + 5);\
    FUNC(put_h264_qpel ## SIZE ## _v_lowpass)(halfV, full_mid, SIZE*sizeof(pixel), SIZE*sizeof(pixel));\
    FUNC(OPNAME ## pixels ## SIZE ## _l2)(dst, halfH, halfV, stride, SIZE*sizeof(pixel), SIZE*sizeof(pixel), SIZE);\
}\
\
static void FUNCC(OPNAME ## h264_qpel ## SIZE ## _mc13)(uint8_t *dst, uint8_t *src, ptrdiff_t stride)\
{\
    uint8_t full[SIZE*(SIZE+5)*sizeof(pixel)];\
    uint8_t * const full_mid= full + SIZE*2*sizeof(pixel);\
    uint8_t halfH[SIZE*SIZE*sizeof(pixel)];\
    uint8_t halfV[SIZE*SIZE*sizeof(pixel)];\
    FUNC(put_h264_qpel ## SIZE ## _h_lowpass)(halfH, src + stride, SIZE*sizeof(pixel), stride);\
    FUNC(copy_block ## SIZE )(full, src - stride*2, SIZE*sizeof(pixel),  stride, SIZE + 5);\
    FUNC(put_h264_qpel ## SIZE ## _v_lowpass)(halfV, full_mid, SIZE*sizeof(pixel), SIZE*sizeof(pixel));\
    FUNC(OPNAME ## pixels ## SIZE ## _l2)(dst, halfH, halfV, stride, SIZE*sizeof(pixel), SIZE*sizeof(pixel), SIZE);\
}\
\
static void FUNCC(OPNAME ## h264_qpel ## SIZE ## _mc33)(uint8_t *dst, uint8_t *src, ptrdiff_t stride)\
{\
    uint8_t full[SIZE*(SIZE+5)*sizeof(pixel)];\
    uint8_t * const full_mid= full + SIZE*2*sizeof(pixel);\
    uint8_t halfH[SIZE*SIZE*sizeof(pixel)];\
    uint8_t halfV[SIZE*SIZE*sizeof(pixel)];\
    FUNC(put_h264_qpel ## SIZE ## _h_lowpass)(halfH, src + stride, SIZE*sizeof(pixel), stride);\
    FUNC(copy_block ## SIZE )(full, src - stride*2 + sizeof(pixel), SIZE*sizeof(pixel),  stride, SIZE + 5);\
    FUNC(put_h264_qpel ## SIZE ## _v_lowpass)(halfV, full_mid, SIZE*sizeof(pixel), SIZE*sizeof(pixel));\
    FUNC(OPNAME ## pixels ## SIZE ## _l2)(dst, halfH, halfV, stride, SIZE*sizeof(pixel), SIZE*sizeof(pixel), SIZE);\
}\
\
<<<<<<< HEAD
static void FUNCC(OPNAME ## h264_qpel ## SIZE ## _mc22)(uint8_t *dst, uint8_t *src, int stride){\
    pixeltmp tmp[SIZE*(SIZE+5)*sizeof(pixel)];\
    FUNC(OPNAME ## h264_qpel ## SIZE ## _hv_lowpass)(dst, tmp, src, stride, SIZE*sizeof(pixel), stride);\
}\
\
static void FUNCC(OPNAME ## h264_qpel ## SIZE ## _mc21)(uint8_t *dst, uint8_t *src, int stride){\
    pixeltmp tmp[SIZE*(SIZE+5)*sizeof(pixel)];\
=======
static void FUNCC(OPNAME ## h264_qpel ## SIZE ## _mc22)(uint8_t *dst, uint8_t *src, ptrdiff_t stride)\
{\
    int16_t tmp[SIZE*(SIZE+5)*sizeof(pixel)];\
    FUNC(OPNAME ## h264_qpel ## SIZE ## _hv_lowpass)(dst, tmp, src, stride, SIZE*sizeof(pixel), stride);\
}\
\
static void FUNCC(OPNAME ## h264_qpel ## SIZE ## _mc21)(uint8_t *dst, uint8_t *src, ptrdiff_t stride)\
{\
    int16_t tmp[SIZE*(SIZE+5)*sizeof(pixel)];\
>>>>>>> a8b60158
    uint8_t halfH[SIZE*SIZE*sizeof(pixel)];\
    uint8_t halfHV[SIZE*SIZE*sizeof(pixel)];\
    FUNC(put_h264_qpel ## SIZE ## _h_lowpass)(halfH, src, SIZE*sizeof(pixel), stride);\
    FUNC(put_h264_qpel ## SIZE ## _hv_lowpass)(halfHV, tmp, src, SIZE*sizeof(pixel), SIZE*sizeof(pixel), stride);\
    FUNC(OPNAME ## pixels ## SIZE ## _l2)(dst, halfH, halfHV, stride, SIZE*sizeof(pixel), SIZE*sizeof(pixel), SIZE);\
}\
\
<<<<<<< HEAD
static void FUNCC(OPNAME ## h264_qpel ## SIZE ## _mc23)(uint8_t *dst, uint8_t *src, int stride){\
    pixeltmp tmp[SIZE*(SIZE+5)*sizeof(pixel)];\
=======
static void FUNCC(OPNAME ## h264_qpel ## SIZE ## _mc23)(uint8_t *dst, uint8_t *src, ptrdiff_t stride)\
{\
    int16_t tmp[SIZE*(SIZE+5)*sizeof(pixel)];\
>>>>>>> a8b60158
    uint8_t halfH[SIZE*SIZE*sizeof(pixel)];\
    uint8_t halfHV[SIZE*SIZE*sizeof(pixel)];\
    FUNC(put_h264_qpel ## SIZE ## _h_lowpass)(halfH, src + stride, SIZE*sizeof(pixel), stride);\
    FUNC(put_h264_qpel ## SIZE ## _hv_lowpass)(halfHV, tmp, src, SIZE*sizeof(pixel), SIZE*sizeof(pixel), stride);\
    FUNC(OPNAME ## pixels ## SIZE ## _l2)(dst, halfH, halfHV, stride, SIZE*sizeof(pixel), SIZE*sizeof(pixel), SIZE);\
}\
\
static void FUNCC(OPNAME ## h264_qpel ## SIZE ## _mc12)(uint8_t *dst, uint8_t *src, ptrdiff_t stride)\
{\
    uint8_t full[SIZE*(SIZE+5)*sizeof(pixel)];\
    uint8_t * const full_mid= full + SIZE*2*sizeof(pixel);\
    pixeltmp tmp[SIZE*(SIZE+5)*sizeof(pixel)];\
    uint8_t halfV[SIZE*SIZE*sizeof(pixel)];\
    uint8_t halfHV[SIZE*SIZE*sizeof(pixel)];\
    FUNC(copy_block ## SIZE )(full, src - stride*2, SIZE*sizeof(pixel),  stride, SIZE + 5);\
    FUNC(put_h264_qpel ## SIZE ## _v_lowpass)(halfV, full_mid, SIZE*sizeof(pixel), SIZE*sizeof(pixel));\
    FUNC(put_h264_qpel ## SIZE ## _hv_lowpass)(halfHV, tmp, src, SIZE*sizeof(pixel), SIZE*sizeof(pixel), stride);\
    FUNC(OPNAME ## pixels ## SIZE ## _l2)(dst, halfV, halfHV, stride, SIZE*sizeof(pixel), SIZE*sizeof(pixel), SIZE);\
}\
\
static void FUNCC(OPNAME ## h264_qpel ## SIZE ## _mc32)(uint8_t *dst, uint8_t *src, ptrdiff_t stride)\
{\
    uint8_t full[SIZE*(SIZE+5)*sizeof(pixel)];\
    uint8_t * const full_mid= full + SIZE*2*sizeof(pixel);\
    pixeltmp tmp[SIZE*(SIZE+5)*sizeof(pixel)];\
    uint8_t halfV[SIZE*SIZE*sizeof(pixel)];\
    uint8_t halfHV[SIZE*SIZE*sizeof(pixel)];\
    FUNC(copy_block ## SIZE )(full, src - stride*2 + sizeof(pixel), SIZE*sizeof(pixel),  stride, SIZE + 5);\
    FUNC(put_h264_qpel ## SIZE ## _v_lowpass)(halfV, full_mid, SIZE*sizeof(pixel), SIZE*sizeof(pixel));\
    FUNC(put_h264_qpel ## SIZE ## _hv_lowpass)(halfHV, tmp, src, SIZE*sizeof(pixel), SIZE*sizeof(pixel), stride);\
    FUNC(OPNAME ## pixels ## SIZE ## _l2)(dst, halfV, halfHV, stride, SIZE*sizeof(pixel), SIZE*sizeof(pixel), SIZE);\
}\

#define op_avg(a, b)  a = (((a)+CLIP(((b) + 16)>>5)+1)>>1)
//#define op_avg2(a, b) a = (((a)*w1+cm[((b) + 16)>>5]*w2 + o + 64)>>7)
#define op_put(a, b)  a = CLIP(((b) + 16)>>5)
#define op2_avg(a, b)  a = (((a)+CLIP(((b) + 512)>>10)+1)>>1)
#define op2_put(a, b)  a = CLIP(((b) + 512)>>10)

H264_LOWPASS(put_       , op_put, op2_put)
H264_LOWPASS(avg_       , op_avg, op2_avg)
H264_MC(put_, 2)
H264_MC(put_, 4)
H264_MC(put_, 8)
H264_MC(put_, 16)
H264_MC(avg_, 4)
H264_MC(avg_, 8)
H264_MC(avg_, 16)

#undef op_avg
#undef op_put
#undef op2_avg
#undef op2_put<|MERGE_RESOLUTION|>--- conflicted
+++ resolved
@@ -475,25 +475,15 @@
     FUNC(OPNAME ## pixels ## SIZE ## _l2)(dst, halfH, halfV, stride, SIZE*sizeof(pixel), SIZE*sizeof(pixel), SIZE);\
 }\
 \
-<<<<<<< HEAD
-static void FUNCC(OPNAME ## h264_qpel ## SIZE ## _mc22)(uint8_t *dst, uint8_t *src, int stride){\
+static void FUNCC(OPNAME ## h264_qpel ## SIZE ## _mc22)(uint8_t *dst, uint8_t *src, ptrdiff_t stride)\
+{\
     pixeltmp tmp[SIZE*(SIZE+5)*sizeof(pixel)];\
     FUNC(OPNAME ## h264_qpel ## SIZE ## _hv_lowpass)(dst, tmp, src, stride, SIZE*sizeof(pixel), stride);\
 }\
 \
-static void FUNCC(OPNAME ## h264_qpel ## SIZE ## _mc21)(uint8_t *dst, uint8_t *src, int stride){\
+static void FUNCC(OPNAME ## h264_qpel ## SIZE ## _mc21)(uint8_t *dst, uint8_t *src, ptrdiff_t stride)\
+{\
     pixeltmp tmp[SIZE*(SIZE+5)*sizeof(pixel)];\
-=======
-static void FUNCC(OPNAME ## h264_qpel ## SIZE ## _mc22)(uint8_t *dst, uint8_t *src, ptrdiff_t stride)\
-{\
-    int16_t tmp[SIZE*(SIZE+5)*sizeof(pixel)];\
-    FUNC(OPNAME ## h264_qpel ## SIZE ## _hv_lowpass)(dst, tmp, src, stride, SIZE*sizeof(pixel), stride);\
-}\
-\
-static void FUNCC(OPNAME ## h264_qpel ## SIZE ## _mc21)(uint8_t *dst, uint8_t *src, ptrdiff_t stride)\
-{\
-    int16_t tmp[SIZE*(SIZE+5)*sizeof(pixel)];\
->>>>>>> a8b60158
     uint8_t halfH[SIZE*SIZE*sizeof(pixel)];\
     uint8_t halfHV[SIZE*SIZE*sizeof(pixel)];\
     FUNC(put_h264_qpel ## SIZE ## _h_lowpass)(halfH, src, SIZE*sizeof(pixel), stride);\
@@ -501,14 +491,9 @@
     FUNC(OPNAME ## pixels ## SIZE ## _l2)(dst, halfH, halfHV, stride, SIZE*sizeof(pixel), SIZE*sizeof(pixel), SIZE);\
 }\
 \
-<<<<<<< HEAD
-static void FUNCC(OPNAME ## h264_qpel ## SIZE ## _mc23)(uint8_t *dst, uint8_t *src, int stride){\
+static void FUNCC(OPNAME ## h264_qpel ## SIZE ## _mc23)(uint8_t *dst, uint8_t *src, ptrdiff_t stride)\
+{\
     pixeltmp tmp[SIZE*(SIZE+5)*sizeof(pixel)];\
-=======
-static void FUNCC(OPNAME ## h264_qpel ## SIZE ## _mc23)(uint8_t *dst, uint8_t *src, ptrdiff_t stride)\
-{\
-    int16_t tmp[SIZE*(SIZE+5)*sizeof(pixel)];\
->>>>>>> a8b60158
     uint8_t halfH[SIZE*SIZE*sizeof(pixel)];\
     uint8_t halfHV[SIZE*SIZE*sizeof(pixel)];\
     FUNC(put_h264_qpel ## SIZE ## _h_lowpass)(halfH, src + stride, SIZE*sizeof(pixel), stride);\
