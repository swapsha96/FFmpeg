/*
 * HEVC video decoder
 *
 * Copyright (C) 2012 - 2013 Guillaume Martres
 *
 * This file is part of FFmpeg.
 *
 * FFmpeg is free software; you can redistribute it and/or
 * modify it under the terms of the GNU Lesser General Public
 * License as published by the Free Software Foundation; either
 * version 2.1 of the License, or (at your option) any later version.
 *
 * FFmpeg is distributed in the hope that it will be useful,
 * but WITHOUT ANY WARRANTY; without even the implied warranty of
 * MERCHANTABILITY or FITNESS FOR A PARTICULAR PURPOSE.  See the GNU
 * Lesser General Public License for more details.
 *
 * You should have received a copy of the GNU Lesser General Public
 * License along with FFmpeg; if not, write to the Free Software
 * Foundation, Inc., 51 Franklin Street, Fifth Floor, Boston, MA 02110-1301 USA
 */

#ifndef AVCODEC_HEVC_H
#define AVCODEC_HEVC_H

#include "libavutil/buffer.h"
#include "libavutil/md5.h"

#include "avcodec.h"
#include "bswapdsp.h"
#include "cabac.h"
#include "get_bits.h"
#include "hevcpred.h"
#include "hevcdsp.h"
#include "internal.h"
#include "thread.h"
#include "videodsp.h"

#define MAX_DPB_SIZE 16 // A.4.1
#define MAX_REFS 16

#define MAX_NB_THREADS 16
#define SHIFT_CTB_WPP 2

/**
 * 7.4.2.1
 */
#define MAX_SUB_LAYERS 7
#define MAX_VPS_COUNT 16
#define MAX_SPS_COUNT 32
#define MAX_PPS_COUNT 256
#define MAX_SHORT_TERM_RPS_COUNT 64
#define MAX_CU_SIZE 128

//TODO: check if this is really the maximum
#define MAX_TRANSFORM_DEPTH 5

#define MAX_TB_SIZE 32
#define MAX_LOG2_CTB_SIZE 6
#define MAX_QP 51
#define DEFAULT_INTRA_TC_OFFSET 2

#define HEVC_CONTEXTS 199

#define MRG_MAX_NUM_CANDS     5

#define L0 0
#define L1 1

#define EPEL_EXTRA_BEFORE 1
#define EPEL_EXTRA_AFTER  2
#define EPEL_EXTRA        3
#define QPEL_EXTRA_BEFORE 3
#define QPEL_EXTRA_AFTER  4
#define QPEL_EXTRA        7

#define EDGE_EMU_BUFFER_STRIDE 80

/**
 * Value of the luma sample at position (x, y) in the 2D array tab.
 */
#define SAMPLE(tab, x, y) ((tab)[(y) * s->sps->width + (x)])
#define SAMPLE_CTB(tab, x, y) ((tab)[(y) * min_cb_width + (x)])

#define IS_IDR(s) ((s)->nal_unit_type == NAL_IDR_W_RADL || (s)->nal_unit_type == NAL_IDR_N_LP)
#define IS_BLA(s) ((s)->nal_unit_type == NAL_BLA_W_RADL || (s)->nal_unit_type == NAL_BLA_W_LP || \
                   (s)->nal_unit_type == NAL_BLA_N_LP)
#define IS_IRAP(s) ((s)->nal_unit_type >= 16 && (s)->nal_unit_type <= 23)

/**
 * Table 7-3: NAL unit type codes
 */
enum NALUnitType {
    NAL_TRAIL_N    = 0,
    NAL_TRAIL_R    = 1,
    NAL_TSA_N      = 2,
    NAL_TSA_R      = 3,
    NAL_STSA_N     = 4,
    NAL_STSA_R     = 5,
    NAL_RADL_N     = 6,
    NAL_RADL_R     = 7,
    NAL_RASL_N     = 8,
    NAL_RASL_R     = 9,
    NAL_BLA_W_LP   = 16,
    NAL_BLA_W_RADL = 17,
    NAL_BLA_N_LP   = 18,
    NAL_IDR_W_RADL = 19,
    NAL_IDR_N_LP   = 20,
    NAL_CRA_NUT    = 21,
    NAL_VPS        = 32,
    NAL_SPS        = 33,
    NAL_PPS        = 34,
    NAL_AUD        = 35,
    NAL_EOS_NUT    = 36,
    NAL_EOB_NUT    = 37,
    NAL_FD_NUT     = 38,
    NAL_SEI_PREFIX = 39,
    NAL_SEI_SUFFIX = 40,
};

enum RPSType {
    ST_CURR_BEF = 0,
    ST_CURR_AFT,
    ST_FOLL,
    LT_CURR,
    LT_FOLL,
    NB_RPS_TYPE,
};

enum SliceType {
    B_SLICE = 0,
    P_SLICE = 1,
    I_SLICE = 2,
};

enum SyntaxElement {
    SAO_MERGE_FLAG = 0,
    SAO_TYPE_IDX,
    SAO_EO_CLASS,
    SAO_BAND_POSITION,
    SAO_OFFSET_ABS,
    SAO_OFFSET_SIGN,
    END_OF_SLICE_FLAG,
    SPLIT_CODING_UNIT_FLAG,
    CU_TRANSQUANT_BYPASS_FLAG,
    SKIP_FLAG,
    CU_QP_DELTA,
    PRED_MODE_FLAG,
    PART_MODE,
    PCM_FLAG,
    PREV_INTRA_LUMA_PRED_FLAG,
    MPM_IDX,
    REM_INTRA_LUMA_PRED_MODE,
    INTRA_CHROMA_PRED_MODE,
    MERGE_FLAG,
    MERGE_IDX,
    INTER_PRED_IDC,
    REF_IDX_L0,
    REF_IDX_L1,
    ABS_MVD_GREATER0_FLAG,
    ABS_MVD_GREATER1_FLAG,
    ABS_MVD_MINUS2,
    MVD_SIGN_FLAG,
    MVP_LX_FLAG,
    NO_RESIDUAL_DATA_FLAG,
    SPLIT_TRANSFORM_FLAG,
    CBF_LUMA,
    CBF_CB_CR,
    TRANSFORM_SKIP_FLAG,
    EXPLICIT_RDPCM_FLAG,
    EXPLICIT_RDPCM_DIR_FLAG,
    LAST_SIGNIFICANT_COEFF_X_PREFIX,
    LAST_SIGNIFICANT_COEFF_Y_PREFIX,
    LAST_SIGNIFICANT_COEFF_X_SUFFIX,
    LAST_SIGNIFICANT_COEFF_Y_SUFFIX,
    SIGNIFICANT_COEFF_GROUP_FLAG,
    SIGNIFICANT_COEFF_FLAG,
    COEFF_ABS_LEVEL_GREATER1_FLAG,
    COEFF_ABS_LEVEL_GREATER2_FLAG,
    COEFF_ABS_LEVEL_REMAINING,
    COEFF_SIGN_FLAG,
    LOG2_RES_SCALE_ABS,
    RES_SCALE_SIGN_FLAG,
    CU_CHROMA_QP_OFFSET_FLAG,
    CU_CHROMA_QP_OFFSET_IDX,
};

enum PartMode {
    PART_2Nx2N = 0,
    PART_2NxN  = 1,
    PART_Nx2N  = 2,
    PART_NxN   = 3,
    PART_2NxnU = 4,
    PART_2NxnD = 5,
    PART_nLx2N = 6,
    PART_nRx2N = 7,
};

enum PredMode {
    MODE_INTER = 0,
    MODE_INTRA,
    MODE_SKIP,
};

enum InterPredIdc {
    PRED_L0 = 0,
    PRED_L1,
    PRED_BI,
};

enum PredFlag {
    PF_INTRA = 0,
    PF_L0,
    PF_L1,
    PF_BI,
};

enum IntraPredMode {
    INTRA_PLANAR = 0,
    INTRA_DC,
    INTRA_ANGULAR_2,
    INTRA_ANGULAR_3,
    INTRA_ANGULAR_4,
    INTRA_ANGULAR_5,
    INTRA_ANGULAR_6,
    INTRA_ANGULAR_7,
    INTRA_ANGULAR_8,
    INTRA_ANGULAR_9,
    INTRA_ANGULAR_10,
    INTRA_ANGULAR_11,
    INTRA_ANGULAR_12,
    INTRA_ANGULAR_13,
    INTRA_ANGULAR_14,
    INTRA_ANGULAR_15,
    INTRA_ANGULAR_16,
    INTRA_ANGULAR_17,
    INTRA_ANGULAR_18,
    INTRA_ANGULAR_19,
    INTRA_ANGULAR_20,
    INTRA_ANGULAR_21,
    INTRA_ANGULAR_22,
    INTRA_ANGULAR_23,
    INTRA_ANGULAR_24,
    INTRA_ANGULAR_25,
    INTRA_ANGULAR_26,
    INTRA_ANGULAR_27,
    INTRA_ANGULAR_28,
    INTRA_ANGULAR_29,
    INTRA_ANGULAR_30,
    INTRA_ANGULAR_31,
    INTRA_ANGULAR_32,
    INTRA_ANGULAR_33,
    INTRA_ANGULAR_34,
};

enum SAOType {
    SAO_NOT_APPLIED = 0,
    SAO_BAND,
    SAO_EDGE,
    SAO_APPLIED
};

enum SAOEOClass {
    SAO_EO_HORIZ = 0,
    SAO_EO_VERT,
    SAO_EO_135D,
    SAO_EO_45D,
};

enum ScanType {
    SCAN_DIAG = 0,
    SCAN_HORIZ,
    SCAN_VERT,
};

typedef struct ShortTermRPS {
    unsigned int num_negative_pics;
    int num_delta_pocs;
    int32_t delta_poc[32];
    uint8_t used[32];
} ShortTermRPS;

typedef struct LongTermRPS {
    int     poc[32];
    uint8_t used[32];
    uint8_t nb_refs;
} LongTermRPS;

typedef struct RefPicList {
    struct HEVCFrame *ref[MAX_REFS];
    int list[MAX_REFS];
    int isLongTerm[MAX_REFS];
    int nb_refs;
} RefPicList;

typedef struct RefPicListTab {
    RefPicList refPicList[2];
} RefPicListTab;

typedef struct HEVCWindow {
    unsigned int left_offset;
    unsigned int right_offset;
    unsigned int top_offset;
    unsigned int bottom_offset;
} HEVCWindow;

typedef struct VUI {
    AVRational sar;

    int overscan_info_present_flag;
    int overscan_appropriate_flag;

    int video_signal_type_present_flag;
    int video_format;
    int video_full_range_flag;
    int colour_description_present_flag;
    uint8_t colour_primaries;
    uint8_t transfer_characteristic;
    uint8_t matrix_coeffs;

    int chroma_loc_info_present_flag;
    int chroma_sample_loc_type_top_field;
    int chroma_sample_loc_type_bottom_field;
    int neutra_chroma_indication_flag;

    int field_seq_flag;
    int frame_field_info_present_flag;

    int default_display_window_flag;
    HEVCWindow def_disp_win;

    int vui_timing_info_present_flag;
    uint32_t vui_num_units_in_tick;
    uint32_t vui_time_scale;
    int vui_poc_proportional_to_timing_flag;
    int vui_num_ticks_poc_diff_one_minus1;
    int vui_hrd_parameters_present_flag;

    int bitstream_restriction_flag;
    int tiles_fixed_structure_flag;
    int motion_vectors_over_pic_boundaries_flag;
    int restricted_ref_pic_lists_flag;
    int min_spatial_segmentation_idc;
    int max_bytes_per_pic_denom;
    int max_bits_per_min_cu_denom;
    int log2_max_mv_length_horizontal;
    int log2_max_mv_length_vertical;
} VUI;

typedef struct PTLCommon {
    uint8_t profile_space;
    uint8_t tier_flag;
    uint8_t profile_idc;
    uint8_t profile_compatibility_flag[32];
    uint8_t level_idc;
    uint8_t progressive_source_flag;
    uint8_t interlaced_source_flag;
    uint8_t non_packed_constraint_flag;
    uint8_t frame_only_constraint_flag;
} PTLCommon;

typedef struct PTL {
    PTLCommon general_ptl;
    PTLCommon sub_layer_ptl[MAX_SUB_LAYERS];

    uint8_t sub_layer_profile_present_flag[MAX_SUB_LAYERS];
    uint8_t sub_layer_level_present_flag[MAX_SUB_LAYERS];
} PTL;

typedef struct HEVCVPS {
    uint8_t vps_temporal_id_nesting_flag;
    int vps_max_layers;
    int vps_max_sub_layers; ///< vps_max_temporal_layers_minus1 + 1

    PTL ptl;
    int vps_sub_layer_ordering_info_present_flag;
    unsigned int vps_max_dec_pic_buffering[MAX_SUB_LAYERS];
    unsigned int vps_num_reorder_pics[MAX_SUB_LAYERS];
    unsigned int vps_max_latency_increase[MAX_SUB_LAYERS];
    int vps_max_layer_id;
    int vps_num_layer_sets; ///< vps_num_layer_sets_minus1 + 1
    uint8_t vps_timing_info_present_flag;
    uint32_t vps_num_units_in_tick;
    uint32_t vps_time_scale;
    uint8_t vps_poc_proportional_to_timing_flag;
    int vps_num_ticks_poc_diff_one; ///< vps_num_ticks_poc_diff_one_minus1 + 1
    int vps_num_hrd_parameters;
} HEVCVPS;

typedef struct ScalingList {
    /* This is a little wasteful, since sizeID 0 only needs 8 coeffs,
     * and size ID 3 only has 2 arrays, not 6. */
    uint8_t sl[4][6][64];
    uint8_t sl_dc[2][6];
} ScalingList;

typedef struct HEVCSPS {
    unsigned vps_id;
    int chroma_format_idc;
    uint8_t separate_colour_plane_flag;

    ///< output (i.e. cropped) values
    int output_width, output_height;
    HEVCWindow output_window;

    HEVCWindow pic_conf_win;

    int bit_depth;
    int pixel_shift;
    enum AVPixelFormat pix_fmt;

    unsigned int log2_max_poc_lsb;
    int pcm_enabled_flag;

    int max_sub_layers;
    struct {
        int max_dec_pic_buffering;
        int num_reorder_pics;
        int max_latency_increase;
    } temporal_layer[MAX_SUB_LAYERS];

    VUI vui;
    PTL ptl;

    uint8_t scaling_list_enable_flag;
    ScalingList scaling_list;

    unsigned int nb_st_rps;
    ShortTermRPS st_rps[MAX_SHORT_TERM_RPS_COUNT];

    uint8_t amp_enabled_flag;
    uint8_t sao_enabled;

    uint8_t long_term_ref_pics_present_flag;
    uint16_t lt_ref_pic_poc_lsb_sps[32];
    uint8_t used_by_curr_pic_lt_sps_flag[32];
    uint8_t num_long_term_ref_pics_sps;

    struct {
        uint8_t bit_depth;
        uint8_t bit_depth_chroma;
        unsigned int log2_min_pcm_cb_size;
        unsigned int log2_max_pcm_cb_size;
        uint8_t loop_filter_disable_flag;
    } pcm;
    uint8_t sps_temporal_mvp_enabled_flag;
    uint8_t sps_strong_intra_smoothing_enable_flag;

    unsigned int log2_min_cb_size;
    unsigned int log2_diff_max_min_coding_block_size;
    unsigned int log2_min_tb_size;
    unsigned int log2_max_trafo_size;
    unsigned int log2_ctb_size;
    unsigned int log2_min_pu_size;

    int max_transform_hierarchy_depth_inter;
    int max_transform_hierarchy_depth_intra;

    int transform_skip_rotation_enabled_flag;
    int transform_skip_context_enabled_flag;
    int implicit_rdpcm_enabled_flag;
    int explicit_rdpcm_enabled_flag;
    int intra_smoothing_disabled_flag;
    int persistent_rice_adaptation_enabled_flag;

    ///< coded frame dimension in various units
    int width;
    int height;
    int ctb_width;
    int ctb_height;
    int ctb_size;
    int min_cb_width;
    int min_cb_height;
    int min_tb_width;
    int min_tb_height;
    int min_pu_width;
    int min_pu_height;
    int tb_mask;

    int hshift[3];
    int vshift[3];

    int qp_bd_offset;
} HEVCSPS;

typedef struct HEVCPPS {
    unsigned int sps_id; ///< seq_parameter_set_id

    uint8_t sign_data_hiding_flag;

    uint8_t cabac_init_present_flag;

    int num_ref_idx_l0_default_active; ///< num_ref_idx_l0_default_active_minus1 + 1
    int num_ref_idx_l1_default_active; ///< num_ref_idx_l1_default_active_minus1 + 1
    int pic_init_qp_minus26;

    uint8_t constrained_intra_pred_flag;
    uint8_t transform_skip_enabled_flag;

    uint8_t cu_qp_delta_enabled_flag;
    int diff_cu_qp_delta_depth;

    int cb_qp_offset;
    int cr_qp_offset;
    uint8_t pic_slice_level_chroma_qp_offsets_present_flag;
    uint8_t weighted_pred_flag;
    uint8_t weighted_bipred_flag;
    uint8_t output_flag_present_flag;
    uint8_t transquant_bypass_enable_flag;

    uint8_t dependent_slice_segments_enabled_flag;
    uint8_t tiles_enabled_flag;
    uint8_t entropy_coding_sync_enabled_flag;

    int num_tile_columns;   ///< num_tile_columns_minus1 + 1
    int num_tile_rows;      ///< num_tile_rows_minus1 + 1
    uint8_t uniform_spacing_flag;
    uint8_t loop_filter_across_tiles_enabled_flag;

    uint8_t seq_loop_filter_across_slices_enabled_flag;

    uint8_t deblocking_filter_control_present_flag;
    uint8_t deblocking_filter_override_enabled_flag;
    uint8_t disable_dbf;
    int beta_offset;    ///< beta_offset_div2 * 2
    int tc_offset;      ///< tc_offset_div2 * 2

    uint8_t scaling_list_data_present_flag;
    ScalingList scaling_list;

    uint8_t lists_modification_present_flag;
    int log2_parallel_merge_level; ///< log2_parallel_merge_level_minus2 + 2
    int num_extra_slice_header_bits;
    uint8_t slice_header_extension_present_flag;
    uint8_t log2_max_transform_skip_block_size;
    uint8_t cross_component_prediction_enabled_flag;
    uint8_t chroma_qp_offset_list_enabled_flag;
    uint8_t diff_cu_chroma_qp_offset_depth;
    uint8_t chroma_qp_offset_list_len_minus1;
    int8_t  cb_qp_offset_list[5];
    int8_t  cr_qp_offset_list[5];
    uint8_t log2_sao_offset_scale_luma;
    uint8_t log2_sao_offset_scale_chroma;

    // Inferred parameters
    unsigned int *column_width;  ///< ColumnWidth
    unsigned int *row_height;    ///< RowHeight
    unsigned int *col_bd;        ///< ColBd
    unsigned int *row_bd;        ///< RowBd
    int *col_idxX;

    int *ctb_addr_rs_to_ts; ///< CtbAddrRSToTS
    int *ctb_addr_ts_to_rs; ///< CtbAddrTSToRS
    int *tile_id;           ///< TileId
    int *tile_pos_rs;       ///< TilePosRS
    int *min_tb_addr_zs;    ///< MinTbAddrZS
    int *min_tb_addr_zs_tab;///< MinTbAddrZS
} HEVCPPS;

typedef struct HEVCParamSets {
    AVBufferRef *vps_list[MAX_VPS_COUNT];
    AVBufferRef *sps_list[MAX_SPS_COUNT];
    AVBufferRef *pps_list[MAX_PPS_COUNT];

    /* currently active parameter sets */
    const HEVCVPS *vps;
    const HEVCSPS *sps;
    const HEVCPPS *pps;
} HEVCParamSets;

typedef struct SliceHeader {
    unsigned int pps_id;

    ///< address (in raster order) of the first block in the current slice segment
    unsigned int   slice_segment_addr;
    ///< address (in raster order) of the first block in the current slice
    unsigned int   slice_addr;

    enum SliceType slice_type;

    int pic_order_cnt_lsb;

    uint8_t first_slice_in_pic_flag;
    uint8_t dependent_slice_segment_flag;
    uint8_t pic_output_flag;
    uint8_t colour_plane_id;

    ///< RPS coded in the slice header itself is stored here
    int short_term_ref_pic_set_sps_flag;
    int short_term_ref_pic_set_size;
    ShortTermRPS slice_rps;
    const ShortTermRPS *short_term_rps;
    int long_term_ref_pic_set_size;
    LongTermRPS long_term_rps;
    unsigned int list_entry_lx[2][32];

    uint8_t rpl_modification_flag[2];
    uint8_t no_output_of_prior_pics_flag;
    uint8_t slice_temporal_mvp_enabled_flag;

    unsigned int nb_refs[2];

    uint8_t slice_sample_adaptive_offset_flag[3];
    uint8_t mvd_l1_zero_flag;

    uint8_t cabac_init_flag;
    uint8_t disable_deblocking_filter_flag; ///< slice_header_disable_deblocking_filter_flag
    uint8_t slice_loop_filter_across_slices_enabled_flag;
    uint8_t collocated_list;

    unsigned int collocated_ref_idx;

    int slice_qp_delta;
    int slice_cb_qp_offset;
    int slice_cr_qp_offset;

    uint8_t cu_chroma_qp_offset_enabled_flag;

    int beta_offset;    ///< beta_offset_div2 * 2
    int tc_offset;      ///< tc_offset_div2 * 2

    unsigned int max_num_merge_cand; ///< 5 - 5_minus_max_num_merge_cand

    int *entry_point_offset;
    int * offset;
    int * size;
    int num_entry_point_offsets;

    int8_t slice_qp;

    uint8_t luma_log2_weight_denom;
    int16_t chroma_log2_weight_denom;

    int16_t luma_weight_l0[16];
    int16_t chroma_weight_l0[16][2];
    int16_t chroma_weight_l1[16][2];
    int16_t luma_weight_l1[16];

    int16_t luma_offset_l0[16];
    int16_t chroma_offset_l0[16][2];

    int16_t luma_offset_l1[16];
    int16_t chroma_offset_l1[16][2];

    int slice_ctb_addr_rs;
} SliceHeader;

typedef struct CodingUnit {
    int x;
    int y;

    enum PredMode pred_mode;    ///< PredMode
    enum PartMode part_mode;    ///< PartMode

    // Inferred parameters
    uint8_t intra_split_flag;   ///< IntraSplitFlag
    uint8_t max_trafo_depth;    ///< MaxTrafoDepth
    uint8_t cu_transquant_bypass_flag;
} CodingUnit;

typedef struct Mv {
    int16_t x;  ///< horizontal component of motion vector
    int16_t y;  ///< vertical component of motion vector
} Mv;

typedef struct MvField {
    DECLARE_ALIGNED(4, Mv, mv)[2];
    int8_t ref_idx[2];
    int8_t pred_flag;
} MvField;

typedef struct NeighbourAvailable {
    int cand_bottom_left;
    int cand_left;
    int cand_up;
    int cand_up_left;
    int cand_up_right;
    int cand_up_right_sap;
} NeighbourAvailable;

typedef struct PredictionUnit {
    int mpm_idx;
    int rem_intra_luma_pred_mode;
    uint8_t intra_pred_mode[4];
    Mv mvd;
    uint8_t merge_flag;
    uint8_t intra_pred_mode_c[4];
    uint8_t chroma_mode_c[4];
} PredictionUnit;

typedef struct TransformUnit {
    int cu_qp_delta;

    int res_scale_val;

    // Inferred parameters;
    int intra_pred_mode;
    int intra_pred_mode_c;
    int chroma_mode_c;
    uint8_t is_cu_qp_delta_coded;
    uint8_t is_cu_chroma_qp_offset_coded;
    int8_t  cu_qp_offset_cb;
    int8_t  cu_qp_offset_cr;
    uint8_t cross_pf;
} TransformUnit;

typedef struct DBParams {
    int beta_offset;
    int tc_offset;
} DBParams;

#define HEVC_FRAME_FLAG_OUTPUT    (1 << 0)
#define HEVC_FRAME_FLAG_SHORT_REF (1 << 1)
#define HEVC_FRAME_FLAG_LONG_REF  (1 << 2)
#define HEVC_FRAME_FLAG_BUMPING   (1 << 3)

typedef struct HEVCFrame {
    AVFrame *frame;
    ThreadFrame tf;
    MvField *tab_mvf;
    RefPicList *refPicList;
    RefPicListTab **rpl_tab;
    int ctb_count;
    int poc;
    struct HEVCFrame *collocated_ref;

    HEVCWindow window;

    AVBufferRef *tab_mvf_buf;
    AVBufferRef *rpl_tab_buf;
    AVBufferRef *rpl_buf;

    AVBufferRef *hwaccel_priv_buf;
    void *hwaccel_picture_private;

    /**
     * A sequence counter, so that old frames are output first
     * after a POC reset
     */
    uint16_t sequence;

    /**
     * A combination of HEVC_FRAME_FLAG_*
     */
    uint8_t flags;
} HEVCFrame;

typedef struct HEVCNAL {
    uint8_t *rbsp_buffer;
    int rbsp_buffer_size;

    int size;
    const uint8_t *data;

    int raw_size;
    const uint8_t *raw_data;

    GetBitContext gb;

    enum NALUnitType type;
    int temporal_id;
} HEVCNAL;

<<<<<<< HEAD
=======
/* an input packet split into unescaped NAL units */
typedef struct HEVCPacket {
    HEVCNAL *nals;
    int nb_nals;
    int nals_allocated;
} HEVCPacket;

struct HEVCContext;

typedef struct HEVCPredContext {
    void (*intra_pred[4])(struct HEVCContext *s, int x0, int y0, int c_idx);

    void (*pred_planar[4])(uint8_t *src, const uint8_t *top,
                           const uint8_t *left, ptrdiff_t stride);
    void (*pred_dc)(uint8_t *src, const uint8_t *top, const uint8_t *left,
                    ptrdiff_t stride, int log2_size, int c_idx);
    void (*pred_angular[4])(uint8_t *src, const uint8_t *top,
                            const uint8_t *left, ptrdiff_t stride,
                            int c_idx, int mode);
} HEVCPredContext;

>>>>>>> d82e1adc
typedef struct HEVCLocalContext {
    uint8_t cabac_state[HEVC_CONTEXTS];

    uint8_t stat_coeff[4];

    uint8_t first_qp_group;

    GetBitContext gb;
    CABACContext cc;

    int8_t qp_y;
    int8_t curr_qp_y;

    int qPy_pred;

    TransformUnit tu;

    uint8_t ctb_left_flag;
    uint8_t ctb_up_flag;
    uint8_t ctb_up_right_flag;
    uint8_t ctb_up_left_flag;
    int     end_of_tiles_x;
    int     end_of_tiles_y;
    /* +7 is for subpixel interpolation, *2 for high bit depths */
    DECLARE_ALIGNED(32, uint8_t, edge_emu_buffer)[(MAX_PB_SIZE + 7) * EDGE_EMU_BUFFER_STRIDE * 2];
    /* The extended size between the new edge emu buffer is abused by SAO */
    DECLARE_ALIGNED(32, uint8_t, edge_emu_buffer2)[(MAX_PB_SIZE + 7) * EDGE_EMU_BUFFER_STRIDE * 2];
    DECLARE_ALIGNED(32, int16_t, tmp [MAX_PB_SIZE * MAX_PB_SIZE]);

    int ct_depth;
    CodingUnit cu;
    PredictionUnit pu;
    NeighbourAvailable na;

#define BOUNDARY_LEFT_SLICE     (1 << 0)
#define BOUNDARY_LEFT_TILE      (1 << 1)
#define BOUNDARY_UPPER_SLICE    (1 << 2)
#define BOUNDARY_UPPER_TILE     (1 << 3)
    /* properties of the boundary of the current CTB for the purposes
     * of the deblocking filter */
    int boundary_flags;
} HEVCLocalContext;

typedef struct HEVCContext {
    const AVClass *c;  // needed by private avoptions
    AVCodecContext *avctx;

    struct HEVCContext  *sList[MAX_NB_THREADS];

    HEVCLocalContext    *HEVClcList[MAX_NB_THREADS];
    HEVCLocalContext    *HEVClc;

    uint8_t             threads_type;
    uint8_t             threads_number;

    int                 width;
    int                 height;

    uint8_t *cabac_state;

    /** 1 if the independent slice segment header was successfully parsed */
    uint8_t slice_initialized;

    AVFrame *frame;
    AVFrame *output_frame;
    uint8_t *sao_pixel_buffer_h[3];
    uint8_t *sao_pixel_buffer_v[3];

    HEVCParamSets ps;

    AVBufferPool *tab_mvf_pool;
    AVBufferPool *rpl_tab_pool;

    ///< candidate references for the current frame
    RefPicList rps[5];

    SliceHeader sh;
    SAOParams *sao;
    DBParams *deblock;
    enum NALUnitType nal_unit_type;
    int temporal_id;  ///< temporal_id_plus1 - 1
    HEVCFrame *ref;
    HEVCFrame DPB[32];
    int poc;
    int pocTid0;
    int slice_idx; ///< number of the slice being currently decoded
    int eos;       ///< current packet contains an EOS/EOB NAL
    int last_eos;  ///< last packet contains an EOS/EOB NAL
    int max_ra;
    int bs_width;
    int bs_height;

    int is_decoded;

    HEVCPredContext hpc;
    HEVCDSPContext hevcdsp;
    VideoDSPContext vdsp;
    BswapDSPContext bdsp;
    int8_t *qp_y_tab;
    uint8_t *horizontal_bs;
    uint8_t *vertical_bs;

    int32_t *tab_slice_address;

    //  CU
    uint8_t *skip_flag;
    uint8_t *tab_ct_depth;
    // PU
    uint8_t *tab_ipm;

    uint8_t *cbf_luma; // cbf_luma of colocated TU
    uint8_t *is_pcm;

    // CTB-level flags affecting loop filter operation
    uint8_t *filter_slice_edges;

    /** used on BE to byteswap the lines for checksumming */
    uint8_t *checksum_buf;
    int      checksum_buf_size;

    /**
     * Sequence counters for decoded and output frames, so that old
     * frames are output first after a POC reset
     */
    uint16_t seq_decode;
    uint16_t seq_output;

<<<<<<< HEAD
    int enable_parallel_tiles;
    int wpp_err;
    int skipped_bytes;
    int *skipped_bytes_pos;
    int skipped_bytes_pos_size;

    int *skipped_bytes_nal;
    int **skipped_bytes_pos_nal;
    int *skipped_bytes_pos_size_nal;

    const uint8_t *data;

    HEVCNAL *nals;
    int nb_nals;
    int nals_allocated;
=======
    HEVCPacket pkt;
>>>>>>> d82e1adc
    // type of the first VCL NAL of the current frame
    enum NALUnitType first_nal_type;

    // for checking the frame checksums
    struct AVMD5 *md5_ctx;
    uint8_t       md5[3][16];
    uint8_t is_md5;

    uint8_t context_initialized;
    uint8_t is_nalff;       ///< this flag is != 0 if bitstream is encapsulated
                            ///< as a format defined in 14496-15
    int apply_defdispwin;

    int active_seq_parameter_set_id;

    int nal_length_size;    ///< Number of bytes used for nal length (1, 2 or 4)
    int nuh_layer_id;

    /** frame packing arrangement variables */
    int sei_frame_packing_present;
    int frame_packing_arrangement_type;
    int content_interpretation_type;
    int quincunx_subsampling;

    /** display orientation */
    int sei_display_orientation_present;
    int sei_anticlockwise_rotation;
    int sei_hflip, sei_vflip;

    int picture_struct;
} HEVCContext;

int ff_hevc_decode_short_term_rps(GetBitContext *gb, AVCodecContext *avctx,
                                  ShortTermRPS *rps, const HEVCSPS *sps, int is_slice_header);

/**
 * Parse the SPS from the bitstream into the provided HEVCSPS struct.
 *
 * @param sps_id the SPS id will be written here
 * @param apply_defdispwin if set 1, the default display window from the VUI
 *                         will be applied to the video dimensions
 * @param vps_list if non-NULL, this function will validate that the SPS refers
 *                 to an existing VPS
 */
int ff_hevc_parse_sps(HEVCSPS *sps, GetBitContext *gb, unsigned int *sps_id,
                      int apply_defdispwin, AVBufferRef **vps_list, AVCodecContext *avctx);

int ff_hevc_decode_nal_vps(GetBitContext *gb, AVCodecContext *avctx,
                           HEVCParamSets *ps);
int ff_hevc_decode_nal_sps(GetBitContext *gb, AVCodecContext *avctx,
                           HEVCParamSets *ps, int apply_defdispwin);
int ff_hevc_decode_nal_pps(GetBitContext *gb, AVCodecContext *avctx,
                           HEVCParamSets *ps);
int ff_hevc_decode_nal_sei(HEVCContext *s);

/**
 * Mark all frames in DPB as unused for reference.
 */
void ff_hevc_clear_refs(HEVCContext *s);

/**
 * Drop all frames currently in DPB.
 */
void ff_hevc_flush_dpb(HEVCContext *s);

/**
 * Compute POC of the current frame and return it.
 */
int ff_hevc_compute_poc(HEVCContext *s, int poc_lsb);

RefPicList *ff_hevc_get_ref_list(HEVCContext *s, HEVCFrame *frame,
                                 int x0, int y0);

/**
 * Construct the reference picture sets for the current frame.
 */
int ff_hevc_frame_rps(HEVCContext *s);

/**
 * Construct the reference picture list(s) for the current slice.
 */
int ff_hevc_slice_rpl(HEVCContext *s);

void ff_hevc_save_states(HEVCContext *s, int ctb_addr_ts);
void ff_hevc_cabac_init(HEVCContext *s, int ctb_addr_ts);
int ff_hevc_sao_merge_flag_decode(HEVCContext *s);
int ff_hevc_sao_type_idx_decode(HEVCContext *s);
int ff_hevc_sao_band_position_decode(HEVCContext *s);
int ff_hevc_sao_offset_abs_decode(HEVCContext *s);
int ff_hevc_sao_offset_sign_decode(HEVCContext *s);
int ff_hevc_sao_eo_class_decode(HEVCContext *s);
int ff_hevc_end_of_slice_flag_decode(HEVCContext *s);
int ff_hevc_cu_transquant_bypass_flag_decode(HEVCContext *s);
int ff_hevc_skip_flag_decode(HEVCContext *s, int x0, int y0,
                             int x_cb, int y_cb);
int ff_hevc_pred_mode_decode(HEVCContext *s);
int ff_hevc_split_coding_unit_flag_decode(HEVCContext *s, int ct_depth,
                                          int x0, int y0);
int ff_hevc_part_mode_decode(HEVCContext *s, int log2_cb_size);
int ff_hevc_pcm_flag_decode(HEVCContext *s);
int ff_hevc_prev_intra_luma_pred_flag_decode(HEVCContext *s);
int ff_hevc_mpm_idx_decode(HEVCContext *s);
int ff_hevc_rem_intra_luma_pred_mode_decode(HEVCContext *s);
int ff_hevc_intra_chroma_pred_mode_decode(HEVCContext *s);
int ff_hevc_merge_idx_decode(HEVCContext *s);
int ff_hevc_merge_flag_decode(HEVCContext *s);
int ff_hevc_inter_pred_idc_decode(HEVCContext *s, int nPbW, int nPbH);
int ff_hevc_ref_idx_lx_decode(HEVCContext *s, int num_ref_idx_lx);
int ff_hevc_mvp_lx_flag_decode(HEVCContext *s);
int ff_hevc_no_residual_syntax_flag_decode(HEVCContext *s);
int ff_hevc_split_transform_flag_decode(HEVCContext *s, int log2_trafo_size);
int ff_hevc_cbf_cb_cr_decode(HEVCContext *s, int trafo_depth);
int ff_hevc_cbf_luma_decode(HEVCContext *s, int trafo_depth);
int ff_hevc_log2_res_scale_abs(HEVCContext *s, int idx);
int ff_hevc_res_scale_sign_flag(HEVCContext *s, int idx);

/**
 * Get the number of candidate references for the current frame.
 */
int ff_hevc_frame_nb_refs(HEVCContext *s);

int ff_hevc_set_new_ref(HEVCContext *s, AVFrame **frame, int poc);

/**
 * Find next frame in output order and put a reference to it in frame.
 * @return 1 if a frame was output, 0 otherwise
 */
int ff_hevc_output_frame(HEVCContext *s, AVFrame *frame, int flush);

void ff_hevc_bump_frame(HEVCContext *s);

void ff_hevc_unref_frame(HEVCContext *s, HEVCFrame *frame, int flags);

void ff_hevc_set_neighbour_available(HEVCContext *s, int x0, int y0,
                                     int nPbW, int nPbH);
void ff_hevc_luma_mv_merge_mode(HEVCContext *s, int x0, int y0,
                                int nPbW, int nPbH, int log2_cb_size,
                                int part_idx, int merge_idx, MvField *mv);
void ff_hevc_luma_mv_mvp_mode(HEVCContext *s, int x0, int y0,
                              int nPbW, int nPbH, int log2_cb_size,
                              int part_idx, int merge_idx,
                              MvField *mv, int mvp_lx_flag, int LX);
void ff_hevc_set_qPy(HEVCContext *s, int xBase, int yBase,
                     int log2_cb_size);
void ff_hevc_deblocking_boundary_strengths(HEVCContext *s, int x0, int y0,
                                           int log2_trafo_size);
int ff_hevc_cu_qp_delta_sign_flag(HEVCContext *s);
int ff_hevc_cu_qp_delta_abs(HEVCContext *s);
int ff_hevc_cu_chroma_qp_offset_flag(HEVCContext *s);
int ff_hevc_cu_chroma_qp_offset_idx(HEVCContext *s);
void ff_hevc_hls_filter(HEVCContext *s, int x, int y, int ctb_size);
void ff_hevc_hls_filters(HEVCContext *s, int x_ctb, int y_ctb, int ctb_size);
void ff_hevc_hls_residual_coding(HEVCContext *s, int x0, int y0,
                                 int log2_trafo_size, enum ScanType scan_idx,
                                 int c_idx);

void ff_hevc_hls_mvd_coding(HEVCContext *s, int x0, int y0, int log2_cb_size);


/**
 * Extract the raw (unescaped) HEVC bitstream.
 */
int ff_hevc_extract_rbsp(HEVCContext *s, const uint8_t *src, int length,
                         HEVCNAL *nal);

/**
 * Split an input packet into NAL units.
 */
int ff_hevc_split_packet(HEVCPacket *pkt, const uint8_t *buf, int length,
                         AVCodecContext *avctx, int is_nalff, int nal_length_size);

int ff_hevc_encode_nal_vps(HEVCVPS *vps, unsigned int id,
                           uint8_t *buf, int buf_size);

extern const uint8_t ff_hevc_qpel_extra_before[4];
extern const uint8_t ff_hevc_qpel_extra_after[4];
extern const uint8_t ff_hevc_qpel_extra[4];

extern const uint8_t ff_hevc_diag_scan4x4_x[16];
extern const uint8_t ff_hevc_diag_scan4x4_y[16];
extern const uint8_t ff_hevc_diag_scan8x8_x[64];
extern const uint8_t ff_hevc_diag_scan8x8_y[64];

#endif /* AVCODEC_HEVC_H */<|MERGE_RESOLUTION|>--- conflicted
+++ resolved
@@ -761,8 +761,6 @@
     int temporal_id;
 } HEVCNAL;
 
-<<<<<<< HEAD
-=======
 /* an input packet split into unescaped NAL units */
 typedef struct HEVCPacket {
     HEVCNAL *nals;
@@ -770,21 +768,6 @@
     int nals_allocated;
 } HEVCPacket;
 
-struct HEVCContext;
-
-typedef struct HEVCPredContext {
-    void (*intra_pred[4])(struct HEVCContext *s, int x0, int y0, int c_idx);
-
-    void (*pred_planar[4])(uint8_t *src, const uint8_t *top,
-                           const uint8_t *left, ptrdiff_t stride);
-    void (*pred_dc)(uint8_t *src, const uint8_t *top, const uint8_t *left,
-                    ptrdiff_t stride, int log2_size, int c_idx);
-    void (*pred_angular[4])(uint8_t *src, const uint8_t *top,
-                            const uint8_t *left, ptrdiff_t stride,
-                            int c_idx, int mode);
-} HEVCPredContext;
-
->>>>>>> d82e1adc
 typedef struct HEVCLocalContext {
     uint8_t cabac_state[HEVC_CONTEXTS];
 
@@ -912,7 +895,6 @@
     uint16_t seq_decode;
     uint16_t seq_output;
 
-<<<<<<< HEAD
     int enable_parallel_tiles;
     int wpp_err;
     int skipped_bytes;
@@ -925,12 +907,7 @@
 
     const uint8_t *data;
 
-    HEVCNAL *nals;
-    int nb_nals;
-    int nals_allocated;
-=======
     HEVCPacket pkt;
->>>>>>> d82e1adc
     // type of the first VCL NAL of the current frame
     enum NALUnitType first_nal_type;
 
@@ -1099,7 +1076,7 @@
 /**
  * Split an input packet into NAL units.
  */
-int ff_hevc_split_packet(HEVCPacket *pkt, const uint8_t *buf, int length,
+int ff_hevc_split_packet(HEVCContext *s, HEVCPacket *pkt, const uint8_t *buf, int length,
                          AVCodecContext *avctx, int is_nalff, int nal_length_size);
 
 int ff_hevc_encode_nal_vps(HEVCVPS *vps, unsigned int id,
