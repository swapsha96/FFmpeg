--- conflicted
+++ resolved
@@ -320,7 +320,6 @@
 
     return 0;
 }
-<<<<<<< HEAD
 
 #ifdef TEST
 
@@ -349,6 +348,4 @@
 }
 
 #endif
-=======
-#endif /* FF_API_AVPICTURE */
->>>>>>> dca23ffb
+#endif /* FF_API_AVPICTURE */