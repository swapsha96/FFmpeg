/*
 * Copyright (c) 2010, Google, Inc.
 *
 * This file is part of FFmpeg.
 *
 * FFmpeg is free software; you can redistribute it and/or
 * modify it under the terms of the GNU Lesser General Public
 * License as published by the Free Software Foundation; either
 * version 2.1 of the License, or (at your option) any later version.
 *
 * FFmpeg is distributed in the hope that it will be useful,
 * but WITHOUT ANY WARRANTY; without even the implied warranty of
 * MERCHANTABILITY or FITNESS FOR A PARTICULAR PURPOSE.  See the GNU
 * Lesser General Public License for more details.
 *
 * You should have received a copy of the GNU Lesser General Public
 * License along with FFmpeg; if not, write to the Free Software
 * Foundation, Inc., 51 Franklin Street, Fifth Floor, Boston, MA 02110-1301 USA
 */

/**
 * @file
 * VP8 encoder support via libvpx
 */

#define VPX_DISABLE_CTRL_TYPECHECKS 1
#define VPX_CODEC_DISABLE_COMPAT    1
#include <vpx/vpx_encoder.h>
#include <vpx/vp8cx.h>

#include "avcodec.h"
#include "internal.h"
#include "libavutil/avassert.h"
#include "libvpx.h"
#include "libavutil/base64.h"
#include "libavutil/common.h"
#include "libavutil/intreadwrite.h"
#include "libavutil/mathematics.h"
#include "libavutil/opt.h"

/**
 * Portion of struct vpx_codec_cx_pkt from vpx_encoder.h.
 * One encoded frame returned from the library.
 */
struct FrameListData {
    void *buf;                       /**< compressed data buffer */
    size_t sz;                       /**< length of compressed data */
    void *buf_alpha;
    size_t sz_alpha;
    int64_t pts;                     /**< time stamp to show frame
                                          (in timebase units) */
    unsigned long duration;          /**< duration to show frame
                                          (in timebase units) */
    uint32_t flags;                  /**< flags for this frame */
    uint64_t sse[4];
    int have_sse;                    /**< true if we have pending sse[] */
    uint64_t frame_number;
    struct FrameListData *next;
};

typedef struct VP8EncoderContext {
    AVClass *class;
    struct vpx_codec_ctx encoder;
    struct vpx_image rawimg;
    struct vpx_codec_ctx encoder_alpha;
    struct vpx_image rawimg_alpha;
    uint8_t is_alpha;
    struct vpx_fixed_buf twopass_stats;
    int deadline; //i.e., RT/GOOD/BEST
    uint64_t sse[4];
    int have_sse; /**< true if we have pending sse[] */
    uint64_t frame_number;
    struct FrameListData *coded_frame_list;

    int cpu_used;
    /**
     * VP8 specific flags, see VP8F_* below.
     */
    int flags;
#define VP8F_ERROR_RESILIENT 0x00000001 ///< Enable measures appropriate for streaming over lossy links
#define VP8F_AUTO_ALT_REF    0x00000002 ///< Enable automatic alternate reference frame generation

    int auto_alt_ref;

    int arnr_max_frames;
    int arnr_strength;
    int arnr_type;

    int lag_in_frames;
    int error_resilient;
    int crf;
    int static_thresh;
    int max_intra_rate;
    int rc_undershoot_pct;
    int rc_overshoot_pct;

    // VP9-only
    int lossless;
    int tile_columns;
    int tile_rows;
    int frame_parallel;
    int aq_mode;
} VP8Context;

/** String mappings for enum vp8e_enc_control_id */
static const char *const ctlidstr[] = {
    [VP8E_SET_CPUUSED]           = "VP8E_SET_CPUUSED",
    [VP8E_SET_ENABLEAUTOALTREF]  = "VP8E_SET_ENABLEAUTOALTREF",
    [VP8E_SET_NOISE_SENSITIVITY] = "VP8E_SET_NOISE_SENSITIVITY",
    [VP8E_SET_STATIC_THRESHOLD]  = "VP8E_SET_STATIC_THRESHOLD",
    [VP8E_SET_TOKEN_PARTITIONS]  = "VP8E_SET_TOKEN_PARTITIONS",
    [VP8E_SET_ARNR_MAXFRAMES]    = "VP8E_SET_ARNR_MAXFRAMES",
    [VP8E_SET_ARNR_STRENGTH]     = "VP8E_SET_ARNR_STRENGTH",
    [VP8E_SET_ARNR_TYPE]         = "VP8E_SET_ARNR_TYPE",
    [VP8E_SET_CQ_LEVEL]          = "VP8E_SET_CQ_LEVEL",
    [VP8E_SET_MAX_INTRA_BITRATE_PCT] = "VP8E_SET_MAX_INTRA_BITRATE_PCT",
#if CONFIG_LIBVPX_VP9_ENCODER
    [VP9E_SET_LOSSLESS]                = "VP9E_SET_LOSSLESS",
    [VP9E_SET_TILE_COLUMNS]            = "VP9E_SET_TILE_COLUMNS",
    [VP9E_SET_TILE_ROWS]               = "VP9E_SET_TILE_ROWS",
    [VP9E_SET_FRAME_PARALLEL_DECODING] = "VP9E_SET_FRAME_PARALLEL_DECODING",
    [VP9E_SET_AQ_MODE]                 = "VP9E_SET_AQ_MODE",
#if VPX_ENCODER_ABI_VERSION > 8
    [VP9E_SET_COLOR_SPACE]             = "VP9E_SET_COLOR_SPACE",
#endif
#endif
};

static av_cold void log_encoder_error(AVCodecContext *avctx, const char *desc)
{
    VP8Context *ctx = avctx->priv_data;
    const char *error  = vpx_codec_error(&ctx->encoder);
    const char *detail = vpx_codec_error_detail(&ctx->encoder);

    av_log(avctx, AV_LOG_ERROR, "%s: %s\n", desc, error);
    if (detail)
        av_log(avctx, AV_LOG_ERROR, "  Additional information: %s\n", detail);
}

static av_cold void dump_enc_cfg(AVCodecContext *avctx,
                                 const struct vpx_codec_enc_cfg *cfg)
{
    int width = -30;
    int level = AV_LOG_DEBUG;

    av_log(avctx, level, "vpx_codec_enc_cfg\n");
    av_log(avctx, level, "generic settings\n"
           "  %*s%u\n  %*s%u\n  %*s%u\n  %*s%u\n  %*s%u\n"
#if CONFIG_LIBVPX_VP9_ENCODER && defined(VPX_IMG_FMT_HIGHBITDEPTH)
           "  %*s%u\n  %*s%u\n"
#endif
           "  %*s{%u/%u}\n  %*s%u\n  %*s%d\n  %*s%u\n",
           width, "g_usage:",           cfg->g_usage,
           width, "g_threads:",         cfg->g_threads,
           width, "g_profile:",         cfg->g_profile,
           width, "g_w:",               cfg->g_w,
           width, "g_h:",               cfg->g_h,
#if CONFIG_LIBVPX_VP9_ENCODER && defined(VPX_IMG_FMT_HIGHBITDEPTH)
           width, "g_bit_depth:",       cfg->g_bit_depth,
           width, "g_input_bit_depth:", cfg->g_input_bit_depth,
#endif
           width, "g_timebase:",        cfg->g_timebase.num, cfg->g_timebase.den,
           width, "g_error_resilient:", cfg->g_error_resilient,
           width, "g_pass:",            cfg->g_pass,
           width, "g_lag_in_frames:",   cfg->g_lag_in_frames);
    av_log(avctx, level, "rate control settings\n"
           "  %*s%u\n  %*s%u\n  %*s%u\n  %*s%u\n"
           "  %*s%d\n  %*s%p(%"SIZE_SPECIFIER")\n  %*s%u\n",
           width, "rc_dropframe_thresh:",   cfg->rc_dropframe_thresh,
           width, "rc_resize_allowed:",     cfg->rc_resize_allowed,
           width, "rc_resize_up_thresh:",   cfg->rc_resize_up_thresh,
           width, "rc_resize_down_thresh:", cfg->rc_resize_down_thresh,
           width, "rc_end_usage:",          cfg->rc_end_usage,
           width, "rc_twopass_stats_in:",   cfg->rc_twopass_stats_in.buf, cfg->rc_twopass_stats_in.sz,
           width, "rc_target_bitrate:",     cfg->rc_target_bitrate);
    av_log(avctx, level, "quantizer settings\n"
           "  %*s%u\n  %*s%u\n",
           width, "rc_min_quantizer:", cfg->rc_min_quantizer,
           width, "rc_max_quantizer:", cfg->rc_max_quantizer);
    av_log(avctx, level, "bitrate tolerance\n"
           "  %*s%u\n  %*s%u\n",
           width, "rc_undershoot_pct:", cfg->rc_undershoot_pct,
           width, "rc_overshoot_pct:",  cfg->rc_overshoot_pct);
    av_log(avctx, level, "decoder buffer model\n"
            "  %*s%u\n  %*s%u\n  %*s%u\n",
            width, "rc_buf_sz:",         cfg->rc_buf_sz,
            width, "rc_buf_initial_sz:", cfg->rc_buf_initial_sz,
            width, "rc_buf_optimal_sz:", cfg->rc_buf_optimal_sz);
    av_log(avctx, level, "2 pass rate control settings\n"
           "  %*s%u\n  %*s%u\n  %*s%u\n",
           width, "rc_2pass_vbr_bias_pct:",       cfg->rc_2pass_vbr_bias_pct,
           width, "rc_2pass_vbr_minsection_pct:", cfg->rc_2pass_vbr_minsection_pct,
           width, "rc_2pass_vbr_maxsection_pct:", cfg->rc_2pass_vbr_maxsection_pct);
    av_log(avctx, level, "keyframing settings\n"
           "  %*s%d\n  %*s%u\n  %*s%u\n",
           width, "kf_mode:",     cfg->kf_mode,
           width, "kf_min_dist:", cfg->kf_min_dist,
           width, "kf_max_dist:", cfg->kf_max_dist);
    av_log(avctx, level, "\n");
}

static void coded_frame_add(void *list, struct FrameListData *cx_frame)
{
    struct FrameListData **p = list;

    while (*p)
        p = &(*p)->next;
    *p = cx_frame;
    cx_frame->next = NULL;
}

static av_cold void free_coded_frame(struct FrameListData *cx_frame)
{
    av_freep(&cx_frame->buf);
    if (cx_frame->buf_alpha)
        av_freep(&cx_frame->buf_alpha);
    av_freep(&cx_frame);
}

static av_cold void free_frame_list(struct FrameListData *list)
{
    struct FrameListData *p = list;

    while (p) {
        list = list->next;
        free_coded_frame(p);
        p = list;
    }
}

static av_cold int codecctl_int(AVCodecContext *avctx,
                                enum vp8e_enc_control_id id, int val)
{
    VP8Context *ctx = avctx->priv_data;
    char buf[80];
    int width = -30;
    int res;

    snprintf(buf, sizeof(buf), "%s:", ctlidstr[id]);
    av_log(avctx, AV_LOG_DEBUG, "  %*s%d\n", width, buf, val);

    res = vpx_codec_control(&ctx->encoder, id, val);
    if (res != VPX_CODEC_OK) {
        snprintf(buf, sizeof(buf), "Failed to set %s codec control",
                 ctlidstr[id]);
        log_encoder_error(avctx, buf);
    }

    return res == VPX_CODEC_OK ? 0 : AVERROR(EINVAL);
}

static av_cold int vp8_free(AVCodecContext *avctx)
{
    VP8Context *ctx = avctx->priv_data;

    vpx_codec_destroy(&ctx->encoder);
    if (ctx->is_alpha)
        vpx_codec_destroy(&ctx->encoder_alpha);
    av_freep(&ctx->twopass_stats.buf);
    av_freep(&avctx->stats_out);
    free_frame_list(ctx->coded_frame_list);
    return 0;
}

#if CONFIG_LIBVPX_VP9_ENCODER
static int set_pix_fmt(AVCodecContext *avctx, vpx_codec_caps_t codec_caps,
                       struct vpx_codec_enc_cfg *enccfg, vpx_codec_flags_t *flags,
                       vpx_img_fmt_t *img_fmt)
{
#ifdef VPX_IMG_FMT_HIGHBITDEPTH
    enccfg->g_bit_depth = enccfg->g_input_bit_depth = 8;
#endif
    switch (avctx->pix_fmt) {
    case AV_PIX_FMT_YUV420P:
        enccfg->g_profile = 0;
        *img_fmt = VPX_IMG_FMT_I420;
        return 0;
    case AV_PIX_FMT_YUV422P:
        enccfg->g_profile = 1;
        *img_fmt = VPX_IMG_FMT_I422;
        return 0;
#if VPX_IMAGE_ABI_VERSION >= 3
    case AV_PIX_FMT_YUV440P:
        enccfg->g_profile = 1;
        *img_fmt = VPX_IMG_FMT_I440;
        return 0;
#endif
    case AV_PIX_FMT_YUV444P:
        enccfg->g_profile = 1;
        *img_fmt = VPX_IMG_FMT_I444;
        return 0;
#ifdef VPX_IMG_FMT_HIGHBITDEPTH
    case AV_PIX_FMT_YUV420P10LE:
    case AV_PIX_FMT_YUV420P12LE:
        if (codec_caps & VPX_CODEC_CAP_HIGHBITDEPTH) {
            enccfg->g_bit_depth = enccfg->g_input_bit_depth =
                avctx->pix_fmt == AV_PIX_FMT_YUV420P10LE ? 10 : 12;
            enccfg->g_profile = 2;
            *img_fmt = VPX_IMG_FMT_I42016;
            *flags |= VPX_CODEC_USE_HIGHBITDEPTH;
            return 0;
        }
        break;
    case AV_PIX_FMT_YUV422P10LE:
    case AV_PIX_FMT_YUV422P12LE:
        if (codec_caps & VPX_CODEC_CAP_HIGHBITDEPTH) {
            enccfg->g_bit_depth = enccfg->g_input_bit_depth =
                avctx->pix_fmt == AV_PIX_FMT_YUV422P10LE ? 10 : 12;
            enccfg->g_profile = 3;
            *img_fmt = VPX_IMG_FMT_I42216;
            *flags |= VPX_CODEC_USE_HIGHBITDEPTH;
            return 0;
        }
        break;
#if VPX_IMAGE_ABI_VERSION >= 3
    case AV_PIX_FMT_YUV440P10LE:
    case AV_PIX_FMT_YUV440P12LE:
        if (codec_caps & VPX_CODEC_CAP_HIGHBITDEPTH) {
            enccfg->g_bit_depth = enccfg->g_input_bit_depth =
                avctx->pix_fmt == AV_PIX_FMT_YUV440P10LE ? 10 : 12;
            enccfg->g_profile = 3;
            *img_fmt = VPX_IMG_FMT_I44016;
            *flags |= VPX_CODEC_USE_HIGHBITDEPTH;
            return 0;
        }
        break;
#endif
    case AV_PIX_FMT_YUV444P10LE:
    case AV_PIX_FMT_YUV444P12LE:
        if (codec_caps & VPX_CODEC_CAP_HIGHBITDEPTH) {
            enccfg->g_bit_depth = enccfg->g_input_bit_depth =
                avctx->pix_fmt == AV_PIX_FMT_YUV444P10LE ? 10 : 12;
            enccfg->g_profile = 3;
            *img_fmt = VPX_IMG_FMT_I44416;
            *flags |= VPX_CODEC_USE_HIGHBITDEPTH;
            return 0;
        }
        break;
#endif
    default:
        break;
    }
    av_log(avctx, AV_LOG_ERROR, "Unsupported pixel format.\n");
    return AVERROR_INVALIDDATA;
}

#if VPX_ENCODER_ABI_VERSION > 8
static void set_colorspace(AVCodecContext *avctx)
{
    enum vpx_color_space vpx_cs;

    switch (avctx->colorspace) {
    case AVCOL_SPC_RGB:         vpx_cs = VPX_CS_SRGB;      break;
    case AVCOL_SPC_BT709:       vpx_cs = VPX_CS_BT_709;    break;
    case AVCOL_SPC_UNSPECIFIED: vpx_cs = VPX_CS_UNKNOWN;   break;
    case AVCOL_SPC_RESERVED:    vpx_cs = VPX_CS_RESERVED;  break;
    case AVCOL_SPC_BT470BG:     vpx_cs = VPX_CS_BT_601;    break;
    case AVCOL_SPC_SMPTE170M:   vpx_cs = VPX_CS_SMPTE_170; break;
    case AVCOL_SPC_SMPTE240M:   vpx_cs = VPX_CS_SMPTE_240; break;
    case AVCOL_SPC_BT2020_NCL:  vpx_cs = VPX_CS_BT_2020;   break;
    default:
        av_log(avctx, AV_LOG_WARNING, "Unsupported colorspace (%d)\n",
               avctx->colorspace);
        return;
    }
    codecctl_int(avctx, VP9E_SET_COLOR_SPACE, vpx_cs);
}
#endif
#endif

static av_cold int vpx_init(AVCodecContext *avctx,
                            const struct vpx_codec_iface *iface)
{
    VP8Context *ctx = avctx->priv_data;
    struct vpx_codec_enc_cfg enccfg = { 0 };
<<<<<<< HEAD
    struct vpx_codec_enc_cfg enccfg_alpha;
    vpx_codec_flags_t flags = (avctx->flags & AV_CODEC_FLAG_PSNR) ? VPX_CODEC_USE_PSNR : 0;
=======
    AVCPBProperties *cpb_props;
>>>>>>> 03afb62e
    int res;
    vpx_img_fmt_t img_fmt = VPX_IMG_FMT_I420;
#if CONFIG_LIBVPX_VP9_ENCODER
    vpx_codec_caps_t codec_caps = vpx_codec_get_caps(iface);
#endif

    av_log(avctx, AV_LOG_INFO, "%s\n", vpx_codec_version_str());
    av_log(avctx, AV_LOG_VERBOSE, "%s\n", vpx_codec_build_config());

    if (avctx->pix_fmt == AV_PIX_FMT_YUVA420P)
        ctx->is_alpha = 1;

    if ((res = vpx_codec_enc_config_default(iface, &enccfg, 0)) != VPX_CODEC_OK) {
        av_log(avctx, AV_LOG_ERROR, "Failed to get config: %s\n",
               vpx_codec_err_to_string(res));
        return AVERROR(EINVAL);
    }

#if CONFIG_LIBVPX_VP9_ENCODER
    if (avctx->codec_id == AV_CODEC_ID_VP9) {
        if (set_pix_fmt(avctx, codec_caps, &enccfg, &flags, &img_fmt))
            return AVERROR(EINVAL);
    }
#endif

    if(!avctx->bit_rate)
        if(avctx->rc_max_rate || avctx->rc_buffer_size || avctx->rc_initial_buffer_occupancy) {
            av_log( avctx, AV_LOG_ERROR, "Rate control parameters set without a bitrate\n");
            return AVERROR(EINVAL);
        }

    dump_enc_cfg(avctx, &enccfg);

    enccfg.g_w            = avctx->width;
    enccfg.g_h            = avctx->height;
    enccfg.g_timebase.num = avctx->time_base.num;
    enccfg.g_timebase.den = avctx->time_base.den;
    enccfg.g_threads      = avctx->thread_count;
    enccfg.g_lag_in_frames= ctx->lag_in_frames;

    if (avctx->flags & AV_CODEC_FLAG_PASS1)
        enccfg.g_pass = VPX_RC_FIRST_PASS;
    else if (avctx->flags & AV_CODEC_FLAG_PASS2)
        enccfg.g_pass = VPX_RC_LAST_PASS;
    else
        enccfg.g_pass = VPX_RC_ONE_PASS;

    if (avctx->rc_min_rate == avctx->rc_max_rate &&
        avctx->rc_min_rate == avctx->bit_rate && avctx->bit_rate) {
        enccfg.rc_end_usage = VPX_CBR;
    } else if (ctx->crf >= 0) {
        enccfg.rc_end_usage = VPX_CQ;
#if CONFIG_LIBVPX_VP9_ENCODER
        if (!avctx->bit_rate && avctx->codec_id == AV_CODEC_ID_VP9)
            enccfg.rc_end_usage = VPX_Q;
#endif
    }

    if (avctx->bit_rate) {
        enccfg.rc_target_bitrate = av_rescale_rnd(avctx->bit_rate, 1, 1000,
                                                  AV_ROUND_NEAR_INF);
#if CONFIG_LIBVPX_VP9_ENCODER
    } else if (enccfg.rc_end_usage == VPX_Q) {
#endif
    } else {
        if (enccfg.rc_end_usage == VPX_CQ) {
            enccfg.rc_target_bitrate = 1000000;
        } else {
            avctx->bit_rate = enccfg.rc_target_bitrate * 1000;
            av_log(avctx, AV_LOG_WARNING,
                   "Neither bitrate nor constrained quality specified, using default bitrate of %dkbit/sec\n",
                   enccfg.rc_target_bitrate);
        }
    }

    if (avctx->codec_id == AV_CODEC_ID_VP9 && ctx->lossless == 1) {
        enccfg.rc_min_quantizer =
        enccfg.rc_max_quantizer = 0;
    } else {
        if (avctx->qmin >= 0)
            enccfg.rc_min_quantizer = avctx->qmin;
        if (avctx->qmax >= 0)
            enccfg.rc_max_quantizer = avctx->qmax;
    }

    if (enccfg.rc_end_usage == VPX_CQ
#if CONFIG_LIBVPX_VP9_ENCODER
        || enccfg.rc_end_usage == VPX_Q
#endif
       ) {
        if (ctx->crf < enccfg.rc_min_quantizer || ctx->crf > enccfg.rc_max_quantizer) {
            av_log(avctx, AV_LOG_ERROR,
                   "CQ level %d must be between minimum and maximum quantizer value (%d-%d)\n",
                   ctx->crf, enccfg.rc_min_quantizer, enccfg.rc_max_quantizer);
            return AVERROR(EINVAL);
        }
    }

    enccfg.rc_dropframe_thresh = avctx->frame_skip_threshold;

    //0-100 (0 => CBR, 100 => VBR)
    enccfg.rc_2pass_vbr_bias_pct           = round(avctx->qcompress * 100);
    if (avctx->bit_rate)
        enccfg.rc_2pass_vbr_minsection_pct =
            avctx->rc_min_rate * 100LL / avctx->bit_rate;
    if (avctx->rc_max_rate)
        enccfg.rc_2pass_vbr_maxsection_pct =
            avctx->rc_max_rate * 100LL / avctx->bit_rate;

    if (avctx->rc_buffer_size)
        enccfg.rc_buf_sz         =
            avctx->rc_buffer_size * 1000LL / avctx->bit_rate;
    if (avctx->rc_initial_buffer_occupancy)
        enccfg.rc_buf_initial_sz =
            avctx->rc_initial_buffer_occupancy * 1000LL / avctx->bit_rate;
    enccfg.rc_buf_optimal_sz     = enccfg.rc_buf_sz * 5 / 6;
#if FF_API_MPV_OPT
    FF_DISABLE_DEPRECATION_WARNINGS
    if (avctx->rc_buffer_aggressivity != 1.0) {
        av_log(avctx, AV_LOG_WARNING, "The rc_buffer_aggressivity option is "
               "deprecated, use the undershoot-pct private option instead.\n");
        enccfg.rc_undershoot_pct = round(avctx->rc_buffer_aggressivity * 100);
    }
    FF_ENABLE_DEPRECATION_WARNINGS
#endif
    if (ctx->rc_undershoot_pct >= 0)
        enccfg.rc_undershoot_pct = ctx->rc_undershoot_pct;
    if (ctx->rc_overshoot_pct >= 0)
        enccfg.rc_overshoot_pct = ctx->rc_overshoot_pct;

    //_enc_init() will balk if kf_min_dist differs from max w/VPX_KF_AUTO
    if (avctx->keyint_min >= 0 && avctx->keyint_min == avctx->gop_size)
        enccfg.kf_min_dist = avctx->keyint_min;
    if (avctx->gop_size >= 0)
        enccfg.kf_max_dist = avctx->gop_size;

    if (enccfg.g_pass == VPX_RC_FIRST_PASS)
        enccfg.g_lag_in_frames = 0;
    else if (enccfg.g_pass == VPX_RC_LAST_PASS) {
        int decode_size, ret;

        if (!avctx->stats_in) {
            av_log(avctx, AV_LOG_ERROR, "No stats file for second pass\n");
            return AVERROR_INVALIDDATA;
        }

        ctx->twopass_stats.sz  = strlen(avctx->stats_in) * 3 / 4;
        ret = av_reallocp(&ctx->twopass_stats.buf, ctx->twopass_stats.sz);
        if (ret < 0) {
            av_log(avctx, AV_LOG_ERROR,
                   "Stat buffer alloc (%"SIZE_SPECIFIER" bytes) failed\n",
                   ctx->twopass_stats.sz);
            ctx->twopass_stats.sz = 0;
            return ret;
        }
        decode_size = av_base64_decode(ctx->twopass_stats.buf, avctx->stats_in,
                                       ctx->twopass_stats.sz);
        if (decode_size < 0) {
            av_log(avctx, AV_LOG_ERROR, "Stat buffer decode failed\n");
            return AVERROR_INVALIDDATA;
        }

        ctx->twopass_stats.sz      = decode_size;
        enccfg.rc_twopass_stats_in = ctx->twopass_stats;
    }

    /* 0-3: For non-zero values the encoder increasingly optimizes for reduced
       complexity playback on low powered devices at the expense of encode
       quality. */
    if (avctx->profile != FF_PROFILE_UNKNOWN)
        enccfg.g_profile = avctx->profile;

    enccfg.g_error_resilient = ctx->error_resilient || ctx->flags & VP8F_ERROR_RESILIENT;

    dump_enc_cfg(avctx, &enccfg);
    /* Construct Encoder Context */
    res = vpx_codec_enc_init(&ctx->encoder, iface, &enccfg, flags);
    if (res != VPX_CODEC_OK) {
        log_encoder_error(avctx, "Failed to initialize encoder");
        return AVERROR(EINVAL);
    }

    if (ctx->is_alpha) {
        enccfg_alpha = enccfg;
        res = vpx_codec_enc_init(&ctx->encoder_alpha, iface, &enccfg_alpha, flags);
        if (res != VPX_CODEC_OK) {
            log_encoder_error(avctx, "Failed to initialize alpha encoder");
            return AVERROR(EINVAL);
        }
    }

    //codec control failures are currently treated only as warnings
    av_log(avctx, AV_LOG_DEBUG, "vpx_codec_control\n");
    codecctl_int(avctx, VP8E_SET_CPUUSED,          ctx->cpu_used);
    if (ctx->flags & VP8F_AUTO_ALT_REF)
        ctx->auto_alt_ref = 1;
    if (ctx->auto_alt_ref >= 0)
        codecctl_int(avctx, VP8E_SET_ENABLEAUTOALTREF, ctx->auto_alt_ref);
    if (ctx->arnr_max_frames >= 0)
        codecctl_int(avctx, VP8E_SET_ARNR_MAXFRAMES,   ctx->arnr_max_frames);
    if (ctx->arnr_strength >= 0)
        codecctl_int(avctx, VP8E_SET_ARNR_STRENGTH,    ctx->arnr_strength);
    if (ctx->arnr_type >= 0)
        codecctl_int(avctx, VP8E_SET_ARNR_TYPE,        ctx->arnr_type);

    if (CONFIG_LIBVPX_VP8_ENCODER && avctx->codec_id == AV_CODEC_ID_VP8) {
        codecctl_int(avctx, VP8E_SET_NOISE_SENSITIVITY, avctx->noise_reduction);
        codecctl_int(avctx, VP8E_SET_TOKEN_PARTITIONS,  av_log2(avctx->slices));
    }
#if FF_API_MPV_OPT
    FF_DISABLE_DEPRECATION_WARNINGS
    if (avctx->mb_threshold) {
        av_log(avctx, AV_LOG_WARNING, "The mb_threshold option is deprecated, "
               "use the static-thresh private option instead.\n");
        ctx->static_thresh = avctx->mb_threshold;
    }
    FF_ENABLE_DEPRECATION_WARNINGS
#endif
    codecctl_int(avctx, VP8E_SET_STATIC_THRESHOLD,  ctx->static_thresh);
    if (ctx->crf >= 0)
        codecctl_int(avctx, VP8E_SET_CQ_LEVEL,          ctx->crf);
    if (ctx->max_intra_rate >= 0)
        codecctl_int(avctx, VP8E_SET_MAX_INTRA_BITRATE_PCT, ctx->max_intra_rate);

#if CONFIG_LIBVPX_VP9_ENCODER
    if (avctx->codec_id == AV_CODEC_ID_VP9) {
        if (ctx->lossless >= 0)
            codecctl_int(avctx, VP9E_SET_LOSSLESS, ctx->lossless);
        if (ctx->tile_columns >= 0)
            codecctl_int(avctx, VP9E_SET_TILE_COLUMNS, ctx->tile_columns);
        if (ctx->tile_rows >= 0)
            codecctl_int(avctx, VP9E_SET_TILE_ROWS, ctx->tile_rows);
        if (ctx->frame_parallel >= 0)
            codecctl_int(avctx, VP9E_SET_FRAME_PARALLEL_DECODING, ctx->frame_parallel);
        if (ctx->aq_mode >= 0)
            codecctl_int(avctx, VP9E_SET_AQ_MODE, ctx->aq_mode);
#if VPX_ENCODER_ABI_VERSION > 8
        set_colorspace(avctx);
#endif
    }
#endif

    av_log(avctx, AV_LOG_DEBUG, "Using deadline: %d\n", ctx->deadline);

    //provide dummy value to initialize wrapper, values will be updated each _encode()
    vpx_img_wrap(&ctx->rawimg, img_fmt, avctx->width, avctx->height, 1,
                 (unsigned char*)1);
#if CONFIG_LIBVPX_VP9_ENCODER && defined(VPX_IMG_FMT_HIGHBITDEPTH)
    if (avctx->codec_id == AV_CODEC_ID_VP9 && (codec_caps & VPX_CODEC_CAP_HIGHBITDEPTH))
        ctx->rawimg.bit_depth = enccfg.g_bit_depth;
#endif

    if (ctx->is_alpha)
        vpx_img_wrap(&ctx->rawimg_alpha, VPX_IMG_FMT_I420, avctx->width, avctx->height, 1,
                     (unsigned char*)1);

    cpb_props = ff_add_cpb_side_data(avctx);
    if (!cpb_props)
        return AVERROR(ENOMEM);

    if (enccfg.rc_end_usage == VPX_CBR ||
        enccfg.g_pass != VPX_RC_ONE_PASS) {
        cpb_props->max_bitrate = avctx->rc_max_rate;
        cpb_props->min_bitrate = avctx->rc_min_rate;
        cpb_props->avg_bitrate = avctx->bit_rate;
    }
    cpb_props->buffer_size = avctx->rc_buffer_size;

    return 0;
}

static inline void cx_pktcpy(struct FrameListData *dst,
                             const struct vpx_codec_cx_pkt *src,
                             const struct vpx_codec_cx_pkt *src_alpha,
                             VP8Context *ctx)
{
    dst->pts      = src->data.frame.pts;
    dst->duration = src->data.frame.duration;
    dst->flags    = src->data.frame.flags;
    dst->sz       = src->data.frame.sz;
    dst->buf      = src->data.frame.buf;
    dst->have_sse = 0;
    /* For alt-ref frame, don't store PSNR or increment frame_number */
    if (!(dst->flags & VPX_FRAME_IS_INVISIBLE)) {
        dst->frame_number = ++ctx->frame_number;
        dst->have_sse = ctx->have_sse;
        if (ctx->have_sse) {
            /* associate last-seen SSE to the frame. */
            /* Transfers ownership from ctx to dst. */
            /* WARNING! This makes the assumption that PSNR_PKT comes
               just before the frame it refers to! */
            memcpy(dst->sse, ctx->sse, sizeof(dst->sse));
            ctx->have_sse = 0;
        }
    } else {
        dst->frame_number = -1;   /* sanity marker */
    }
    if (src_alpha) {
        dst->buf_alpha = src_alpha->data.frame.buf;
        dst->sz_alpha = src_alpha->data.frame.sz;
    } else {
        dst->buf_alpha = NULL;
        dst->sz_alpha = 0;
    }
}

/**
 * Store coded frame information in format suitable for return from encode2().
 *
 * Write information from @a cx_frame to @a pkt
 * @return packet data size on success
 * @return a negative AVERROR on error
 */
static int storeframe(AVCodecContext *avctx, struct FrameListData *cx_frame,
                      AVPacket *pkt)
{
    int ret = ff_alloc_packet2(avctx, pkt, cx_frame->sz, 0);
    uint8_t *side_data;
    if (ret >= 0) {
        int pict_type;
        memcpy(pkt->data, cx_frame->buf, pkt->size);
        pkt->pts = pkt->dts = cx_frame->pts;
#if FF_API_CODED_FRAME
FF_DISABLE_DEPRECATION_WARNINGS
        avctx->coded_frame->pts       = cx_frame->pts;
        avctx->coded_frame->key_frame = !!(cx_frame->flags & VPX_FRAME_IS_KEY);
FF_ENABLE_DEPRECATION_WARNINGS
#endif

        if (!!(cx_frame->flags & VPX_FRAME_IS_KEY)) {
            pict_type = AV_PICTURE_TYPE_I;
#if FF_API_CODED_FRAME
FF_DISABLE_DEPRECATION_WARNINGS
            avctx->coded_frame->pict_type = pict_type;
FF_ENABLE_DEPRECATION_WARNINGS
#endif
            pkt->flags |= AV_PKT_FLAG_KEY;
        } else {
            pict_type = AV_PICTURE_TYPE_P;
#if FF_API_CODED_FRAME
FF_DISABLE_DEPRECATION_WARNINGS
            avctx->coded_frame->pict_type = pict_type;
FF_ENABLE_DEPRECATION_WARNINGS
#endif
        }

        ff_side_data_set_encoder_stats(pkt, 0, cx_frame->sse + 1,
                                       cx_frame->have_sse ? 3 : 0, pict_type);

        if (cx_frame->have_sse) {
            int i;
            /* Beware of the Y/U/V/all order! */
#if FF_API_CODED_FRAME
FF_DISABLE_DEPRECATION_WARNINGS
            avctx->coded_frame->error[0] = cx_frame->sse[1];
            avctx->coded_frame->error[1] = cx_frame->sse[2];
            avctx->coded_frame->error[2] = cx_frame->sse[3];
            avctx->coded_frame->error[3] = 0;    // alpha
FF_ENABLE_DEPRECATION_WARNINGS
#endif
            for (i = 0; i < 3; ++i) {
                avctx->error[i] += cx_frame->sse[i + 1];
            }
            cx_frame->have_sse = 0;
        }
        if (cx_frame->sz_alpha > 0) {
            side_data = av_packet_new_side_data(pkt,
                                                AV_PKT_DATA_MATROSKA_BLOCKADDITIONAL,
                                                cx_frame->sz_alpha + 8);
            if(!side_data) {
                av_packet_unref(pkt);
                av_free(pkt);
                return AVERROR(ENOMEM);
            }
            AV_WB64(side_data, 1);
            memcpy(side_data + 8, cx_frame->buf_alpha, cx_frame->sz_alpha);
        }
    } else {
        return ret;
    }
    return pkt->size;
}

/**
 * Queue multiple output frames from the encoder, returning the front-most.
 * In cases where vpx_codec_get_cx_data() returns more than 1 frame append
 * the frame queue. Return the head frame if available.
 * @return Stored frame size
 * @return AVERROR(EINVAL) on output size error
 * @return AVERROR(ENOMEM) on coded frame queue data allocation error
 */
static int queue_frames(AVCodecContext *avctx, AVPacket *pkt_out)
{
    VP8Context *ctx = avctx->priv_data;
    const struct vpx_codec_cx_pkt *pkt;
    const struct vpx_codec_cx_pkt *pkt_alpha = NULL;
    const void *iter = NULL;
    const void *iter_alpha = NULL;
    int size = 0;

    if (ctx->coded_frame_list) {
        struct FrameListData *cx_frame = ctx->coded_frame_list;
        /* return the leading frame if we've already begun queueing */
        size = storeframe(avctx, cx_frame, pkt_out);
        if (size < 0)
            return size;
        ctx->coded_frame_list = cx_frame->next;
        free_coded_frame(cx_frame);
    }

    /* consume all available output from the encoder before returning. buffers
       are only good through the next vpx_codec call */
    while ((pkt = vpx_codec_get_cx_data(&ctx->encoder, &iter)) &&
           (!ctx->is_alpha ||
            (ctx->is_alpha && (pkt_alpha = vpx_codec_get_cx_data(&ctx->encoder_alpha, &iter_alpha))))) {
        switch (pkt->kind) {
        case VPX_CODEC_CX_FRAME_PKT:
            if (!size) {
                struct FrameListData cx_frame;

                /* avoid storing the frame when the list is empty and we haven't yet
                   provided a frame for output */
                av_assert0(!ctx->coded_frame_list);
                cx_pktcpy(&cx_frame, pkt, pkt_alpha, ctx);
                size = storeframe(avctx, &cx_frame, pkt_out);
                if (size < 0)
                    return size;
            } else {
                struct FrameListData *cx_frame =
                    av_malloc(sizeof(struct FrameListData));

                if (!cx_frame) {
                    av_log(avctx, AV_LOG_ERROR,
                           "Frame queue element alloc failed\n");
                    return AVERROR(ENOMEM);
                }
                cx_pktcpy(cx_frame, pkt, pkt_alpha, ctx);
                cx_frame->buf = av_malloc(cx_frame->sz);

                if (!cx_frame->buf) {
                    av_log(avctx, AV_LOG_ERROR,
                           "Data buffer alloc (%"SIZE_SPECIFIER" bytes) failed\n",
                           cx_frame->sz);
                    av_freep(&cx_frame);
                    return AVERROR(ENOMEM);
                }
                memcpy(cx_frame->buf, pkt->data.frame.buf, pkt->data.frame.sz);
                if (ctx->is_alpha) {
                    cx_frame->buf_alpha = av_malloc(cx_frame->sz_alpha);
                    if (!cx_frame->buf_alpha) {
                        av_log(avctx, AV_LOG_ERROR,
                               "Data buffer alloc (%"SIZE_SPECIFIER" bytes) failed\n",
                               cx_frame->sz_alpha);
                        av_free(cx_frame);
                        return AVERROR(ENOMEM);
                    }
                    memcpy(cx_frame->buf_alpha, pkt_alpha->data.frame.buf, pkt_alpha->data.frame.sz);
                }
                coded_frame_add(&ctx->coded_frame_list, cx_frame);
            }
            break;
        case VPX_CODEC_STATS_PKT: {
            struct vpx_fixed_buf *stats = &ctx->twopass_stats;
            int err;
            if ((err = av_reallocp(&stats->buf,
                                   stats->sz +
                                   pkt->data.twopass_stats.sz)) < 0) {
                stats->sz = 0;
                av_log(avctx, AV_LOG_ERROR, "Stat buffer realloc failed\n");
                return err;
            }
            memcpy((uint8_t*)stats->buf + stats->sz,
                   pkt->data.twopass_stats.buf, pkt->data.twopass_stats.sz);
            stats->sz += pkt->data.twopass_stats.sz;
            break;
        }
        case VPX_CODEC_PSNR_PKT:
            av_assert0(!ctx->have_sse);
            ctx->sse[0] = pkt->data.psnr.sse[0];
            ctx->sse[1] = pkt->data.psnr.sse[1];
            ctx->sse[2] = pkt->data.psnr.sse[2];
            ctx->sse[3] = pkt->data.psnr.sse[3];
            ctx->have_sse = 1;
            break;
        case VPX_CODEC_CUSTOM_PKT:
            //ignore unsupported/unrecognized packet types
            break;
        }
    }

    return size;
}

static int vp8_encode(AVCodecContext *avctx, AVPacket *pkt,
                      const AVFrame *frame, int *got_packet)
{
    VP8Context *ctx = avctx->priv_data;
    struct vpx_image *rawimg = NULL;
    struct vpx_image *rawimg_alpha = NULL;
    int64_t timestamp = 0;
    int res, coded_size;
    vpx_enc_frame_flags_t flags = 0;

    if (frame) {
        rawimg                      = &ctx->rawimg;
        rawimg->planes[VPX_PLANE_Y] = frame->data[0];
        rawimg->planes[VPX_PLANE_U] = frame->data[1];
        rawimg->planes[VPX_PLANE_V] = frame->data[2];
        rawimg->stride[VPX_PLANE_Y] = frame->linesize[0];
        rawimg->stride[VPX_PLANE_U] = frame->linesize[1];
        rawimg->stride[VPX_PLANE_V] = frame->linesize[2];
        if (ctx->is_alpha) {
            uint8_t *u_plane, *v_plane;
            rawimg_alpha = &ctx->rawimg_alpha;
            rawimg_alpha->planes[VPX_PLANE_Y] = frame->data[3];
            u_plane = av_malloc(frame->linesize[1] * frame->height);
            v_plane = av_malloc(frame->linesize[2] * frame->height);
            if (!u_plane || !v_plane) {
                av_free(u_plane);
                av_free(v_plane);
                return AVERROR(ENOMEM);
            }
            memset(u_plane, 0x80, frame->linesize[1] * frame->height);
            rawimg_alpha->planes[VPX_PLANE_U] = u_plane;
            memset(v_plane, 0x80, frame->linesize[2] * frame->height);
            rawimg_alpha->planes[VPX_PLANE_V] = v_plane;
            rawimg_alpha->stride[VPX_PLANE_Y] = frame->linesize[0];
            rawimg_alpha->stride[VPX_PLANE_U] = frame->linesize[1];
            rawimg_alpha->stride[VPX_PLANE_V] = frame->linesize[2];
        }
        timestamp                   = frame->pts;
        if (frame->pict_type == AV_PICTURE_TYPE_I)
            flags |= VPX_EFLAG_FORCE_KF;
    }

    res = vpx_codec_encode(&ctx->encoder, rawimg, timestamp,
                           avctx->ticks_per_frame, flags, ctx->deadline);
    if (res != VPX_CODEC_OK) {
        log_encoder_error(avctx, "Error encoding frame");
        return AVERROR_INVALIDDATA;
    }

    if (ctx->is_alpha) {
        res = vpx_codec_encode(&ctx->encoder_alpha, rawimg_alpha, timestamp,
                               avctx->ticks_per_frame, flags, ctx->deadline);
        if (res != VPX_CODEC_OK) {
            log_encoder_error(avctx, "Error encoding alpha frame");
            return AVERROR_INVALIDDATA;
        }
    }

    coded_size = queue_frames(avctx, pkt);

    if (!frame && avctx->flags & AV_CODEC_FLAG_PASS1) {
        unsigned int b64_size = AV_BASE64_SIZE(ctx->twopass_stats.sz);

        avctx->stats_out = av_malloc(b64_size);
        if (!avctx->stats_out) {
            av_log(avctx, AV_LOG_ERROR, "Stat buffer alloc (%d bytes) failed\n",
                   b64_size);
            return AVERROR(ENOMEM);
        }
        av_base64_encode(avctx->stats_out, b64_size, ctx->twopass_stats.buf,
                         ctx->twopass_stats.sz);
    }

    if (rawimg_alpha) {
        av_freep(&rawimg_alpha->planes[VPX_PLANE_U]);
        av_freep(&rawimg_alpha->planes[VPX_PLANE_V]);
    }

    *got_packet = !!coded_size;
    return 0;
}

#define OFFSET(x) offsetof(VP8Context, x)
#define VE AV_OPT_FLAG_VIDEO_PARAM | AV_OPT_FLAG_ENCODING_PARAM

#ifndef VPX_ERROR_RESILIENT_DEFAULT
#define VPX_ERROR_RESILIENT_DEFAULT 1
#define VPX_ERROR_RESILIENT_PARTITIONS 2
#endif

#define COMMON_OPTIONS \
    { "cpu-used",        "Quality/Speed ratio modifier",           OFFSET(cpu_used),        AV_OPT_TYPE_INT, {.i64 = 1},       -16,     16,      VE}, \
    { "auto-alt-ref",    "Enable use of alternate reference " \
                         "frames (2-pass only)",                   OFFSET(auto_alt_ref),    AV_OPT_TYPE_BOOL, {.i64 = -1},     -1,      1,       VE}, \
    { "lag-in-frames",   "Number of frames to look ahead for " \
                         "alternate reference frame selection",    OFFSET(lag_in_frames),   AV_OPT_TYPE_INT, {.i64 = -1},      -1,      INT_MAX, VE}, \
    { "arnr-maxframes",  "altref noise reduction max frame count", OFFSET(arnr_max_frames), AV_OPT_TYPE_INT, {.i64 = -1},      -1,      INT_MAX, VE}, \
    { "arnr-strength",   "altref noise reduction filter strength", OFFSET(arnr_strength),   AV_OPT_TYPE_INT, {.i64 = -1},      -1,      INT_MAX, VE}, \
    { "arnr-type",       "altref noise reduction filter type",     OFFSET(arnr_type),       AV_OPT_TYPE_INT, {.i64 = -1},      -1,      INT_MAX, VE, "arnr_type"}, \
    { "backward",        NULL, 0, AV_OPT_TYPE_CONST, {.i64 = 1}, 0, 0, VE, "arnr_type" }, \
    { "forward",         NULL, 0, AV_OPT_TYPE_CONST, {.i64 = 2}, 0, 0, VE, "arnr_type" }, \
    { "centered",        NULL, 0, AV_OPT_TYPE_CONST, {.i64 = 3}, 0, 0, VE, "arnr_type" }, \
    { "deadline",        "Time to spend encoding, in microseconds.", OFFSET(deadline),      AV_OPT_TYPE_INT, {.i64 = VPX_DL_GOOD_QUALITY}, INT_MIN, INT_MAX, VE, "quality"}, \
    { "best",            NULL, 0, AV_OPT_TYPE_CONST, {.i64 = VPX_DL_BEST_QUALITY}, 0, 0, VE, "quality"}, \
    { "good",            NULL, 0, AV_OPT_TYPE_CONST, {.i64 = VPX_DL_GOOD_QUALITY}, 0, 0, VE, "quality"}, \
    { "realtime",        NULL, 0, AV_OPT_TYPE_CONST, {.i64 = VPX_DL_REALTIME},     0, 0, VE, "quality"}, \
    { "error-resilient", "Error resilience configuration", OFFSET(error_resilient), AV_OPT_TYPE_FLAGS, {.i64 = 0}, INT_MIN, INT_MAX, VE, "er"}, \
    { "max-intra-rate",  "Maximum I-frame bitrate (pct) 0=unlimited",  OFFSET(max_intra_rate),  AV_OPT_TYPE_INT,  {.i64 = -1}, -1,      INT_MAX, VE}, \
    { "default",         "Improve resiliency against losses of whole frames", 0, AV_OPT_TYPE_CONST, {.i64 = VPX_ERROR_RESILIENT_DEFAULT}, 0, 0, VE, "er"}, \
    { "partitions",      "The frame partitions are independently decodable " \
                         "by the bool decoder, meaning that partitions can be decoded even " \
                         "though earlier partitions have been lost. Note that intra predicition" \
                         " is still done over the partition boundary.",       0, AV_OPT_TYPE_CONST, {.i64 = VPX_ERROR_RESILIENT_PARTITIONS}, 0, 0, VE, "er"}, \
    { "crf",              "Select the quality for constant quality mode", offsetof(VP8Context, crf), AV_OPT_TYPE_INT, {.i64 = -1}, -1, 63, VE }, \
    { "static-thresh",    "A change threshold on blocks below which they will be skipped by the encoder", OFFSET(static_thresh), AV_OPT_TYPE_INT, { .i64 = 0 }, 0, INT_MAX, VE }, \
    { "undershoot-pct",  "Datarate undershoot (min) target (%)", OFFSET(rc_undershoot_pct), AV_OPT_TYPE_INT, { .i64 = -1 }, -1, 100, VE }, \
    { "overshoot-pct",   "Datarate overshoot (max) target (%)", OFFSET(rc_overshoot_pct), AV_OPT_TYPE_INT, { .i64 = -1 }, -1, 1000, VE }, \

#define LEGACY_OPTIONS \
    {"speed", "", offsetof(VP8Context, cpu_used), AV_OPT_TYPE_INT, {.i64 = 1}, -16, 16, VE}, \
    {"quality", "", offsetof(VP8Context, deadline), AV_OPT_TYPE_INT, {.i64 = VPX_DL_GOOD_QUALITY}, INT_MIN, INT_MAX, VE, "quality"}, \
    {"vp8flags", "", offsetof(VP8Context, flags), AV_OPT_TYPE_FLAGS, {.i64 = 0}, 0, UINT_MAX, VE, "flags"}, \
    {"error_resilient", "enable error resilience", 0, AV_OPT_TYPE_CONST, {.i64 = VP8F_ERROR_RESILIENT}, INT_MIN, INT_MAX, VE, "flags"}, \
    {"altref", "enable use of alternate reference frames (VP8/2-pass only)", 0, AV_OPT_TYPE_CONST, {.i64 = VP8F_AUTO_ALT_REF}, INT_MIN, INT_MAX, VE, "flags"}, \
    {"arnr_max_frames", "altref noise reduction max frame count", offsetof(VP8Context, arnr_max_frames), AV_OPT_TYPE_INT, {.i64 = 0}, 0, 15, VE}, \
    {"arnr_strength", "altref noise reduction filter strength", offsetof(VP8Context, arnr_strength), AV_OPT_TYPE_INT, {.i64 = 3}, 0, 6, VE}, \
    {"arnr_type", "altref noise reduction filter type", offsetof(VP8Context, arnr_type), AV_OPT_TYPE_INT, {.i64 = 3}, 1, 3, VE}, \
    {"rc_lookahead", "Number of frames to look ahead for alternate reference frame selection", offsetof(VP8Context, lag_in_frames), AV_OPT_TYPE_INT, {.i64 = 25}, 0, 25, VE}, \

#if CONFIG_LIBVPX_VP8_ENCODER
static const AVOption vp8_options[] = {
    COMMON_OPTIONS
    LEGACY_OPTIONS
    { NULL }
};
#endif

#if CONFIG_LIBVPX_VP9_ENCODER
static const AVOption vp9_options[] = {
    COMMON_OPTIONS
    { "lossless",        "Lossless mode",                               OFFSET(lossless),        AV_OPT_TYPE_INT, {.i64 = -1}, -1, 1, VE},
    { "tile-columns",    "Number of tile columns to use, log2",         OFFSET(tile_columns),    AV_OPT_TYPE_INT, {.i64 = -1}, -1, 6, VE},
    { "tile-rows",       "Number of tile rows to use, log2",            OFFSET(tile_rows),       AV_OPT_TYPE_INT, {.i64 = -1}, -1, 2, VE},
    { "frame-parallel",  "Enable frame parallel decodability features", OFFSET(frame_parallel),  AV_OPT_TYPE_BOOL,{.i64 = -1}, -1, 1, VE},
    { "aq-mode",         "adaptive quantization mode",                  OFFSET(aq_mode),         AV_OPT_TYPE_INT, {.i64 = -1}, -1, 3, VE, "aq_mode"},
    { "none",            "Aq not used",         0, AV_OPT_TYPE_CONST, {.i64 = 0}, 0, 0, VE, "aq_mode" },
    { "variance",        "Variance based Aq",   0, AV_OPT_TYPE_CONST, {.i64 = 1}, 0, 0, VE, "aq_mode" },
    { "complexity",      "Complexity based Aq", 0, AV_OPT_TYPE_CONST, {.i64 = 2}, 0, 0, VE, "aq_mode" },
    { "cyclic",          "Cyclic Refresh Aq",   0, AV_OPT_TYPE_CONST, {.i64 = 3}, 0, 0, VE, "aq_mode" },
    LEGACY_OPTIONS
    { NULL }
};
#endif

#undef COMMON_OPTIONS
#undef LEGACY_OPTIONS

static const AVCodecDefault defaults[] = {
    { "qmin",             "-1" },
    { "qmax",             "-1" },
    { "g",                "-1" },
    { "keyint_min",       "-1" },
    { NULL },
};

#if CONFIG_LIBVPX_VP8_ENCODER
static av_cold int vp8_init(AVCodecContext *avctx)
{
    return vpx_init(avctx, vpx_codec_vp8_cx());
}

static const AVClass class_vp8 = {
    .class_name = "libvpx-vp8 encoder",
    .item_name  = av_default_item_name,
    .option     = vp8_options,
    .version    = LIBAVUTIL_VERSION_INT,
};

AVCodec ff_libvpx_vp8_encoder = {
    .name           = "libvpx",
    .long_name      = NULL_IF_CONFIG_SMALL("libvpx VP8"),
    .type           = AVMEDIA_TYPE_VIDEO,
    .id             = AV_CODEC_ID_VP8,
    .priv_data_size = sizeof(VP8Context),
    .init           = vp8_init,
    .encode2        = vp8_encode,
    .close          = vp8_free,
    .capabilities   = AV_CODEC_CAP_DELAY | AV_CODEC_CAP_AUTO_THREADS,
    .pix_fmts       = (const enum AVPixelFormat[]){ AV_PIX_FMT_YUV420P, AV_PIX_FMT_YUVA420P, AV_PIX_FMT_NONE },
    .priv_class     = &class_vp8,
    .defaults       = defaults,
};
#endif /* CONFIG_LIBVPX_VP8_ENCODER */

#if CONFIG_LIBVPX_VP9_ENCODER
static av_cold int vp9_init(AVCodecContext *avctx)
{
    return vpx_init(avctx, vpx_codec_vp9_cx());
}

static const AVClass class_vp9 = {
    .class_name = "libvpx-vp9 encoder",
    .item_name  = av_default_item_name,
    .option     = vp9_options,
    .version    = LIBAVUTIL_VERSION_INT,
};

static const AVProfile profiles[] = {
    { FF_PROFILE_VP9_0, "Profile 0" },
    { FF_PROFILE_VP9_1, "Profile 1" },
    { FF_PROFILE_VP9_2, "Profile 2" },
    { FF_PROFILE_VP9_3, "Profile 3" },
    { FF_PROFILE_UNKNOWN },
};

AVCodec ff_libvpx_vp9_encoder = {
    .name           = "libvpx-vp9",
    .long_name      = NULL_IF_CONFIG_SMALL("libvpx VP9"),
    .type           = AVMEDIA_TYPE_VIDEO,
    .id             = AV_CODEC_ID_VP9,
    .priv_data_size = sizeof(VP8Context),
    .init           = vp9_init,
    .encode2        = vp8_encode,
    .close          = vp8_free,
    .capabilities   = AV_CODEC_CAP_DELAY | AV_CODEC_CAP_AUTO_THREADS,
    .profiles       = NULL_IF_CONFIG_SMALL(profiles),
    .priv_class     = &class_vp9,
    .defaults       = defaults,
    .init_static_data = ff_vp9_init_static,
};
#endif /* CONFIG_LIBVPX_VP9_ENCODER */<|MERGE_RESOLUTION|>--- conflicted
+++ resolved
@@ -373,12 +373,9 @@
 {
     VP8Context *ctx = avctx->priv_data;
     struct vpx_codec_enc_cfg enccfg = { 0 };
-<<<<<<< HEAD
     struct vpx_codec_enc_cfg enccfg_alpha;
     vpx_codec_flags_t flags = (avctx->flags & AV_CODEC_FLAG_PSNR) ? VPX_CODEC_USE_PSNR : 0;
-=======
     AVCPBProperties *cpb_props;
->>>>>>> 03afb62e
     int res;
     vpx_img_fmt_t img_fmt = VPX_IMG_FMT_I420;
 #if CONFIG_LIBVPX_VP9_ENCODER
