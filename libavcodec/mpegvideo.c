--- conflicted
+++ resolved
@@ -1140,17 +1140,6 @@
     s->linesize = s->uvlinesize = 0;
 }
 
-<<<<<<< HEAD
-static void release_unused_pictures(AVCodecContext *avctx, Picture *picture)
-{
-    int i;
-
-    /* release non reference frames */
-    for (i = 0; i < MAX_PICTURE_COUNT; i++) {
-        if (!picture[i].reference)
-            ff_mpeg_unref_picture(avctx, &picture[i]);
-    }
-}
 
 static void gray_frame(AVFrame *frame)
 {
@@ -1168,8 +1157,6 @@
     }
 }
 
-=======
->>>>>>> c6aa0554
 /**
  * generic function called after decoding
  * the header and before a frame is decoded.
