--- conflicted
+++ resolved
@@ -562,12 +562,6 @@
 
     if (!nvenc_dyload_nvenc(avctx))
         return AVERROR_EXTERNAL;
-
-    avctx->coded_frame = av_frame_alloc();
-    if (!avctx->coded_frame) {
-        res = AVERROR(ENOMEM);
-        goto error;
-    }
 
     ctx->last_dts = AV_NOPTS_VALUE;
 
@@ -811,7 +805,6 @@
     if (avctx->rc_buffer_size > 0)
         ctx->encode_config.rcParams.vbvBufferSize = avctx->rc_buffer_size;
 
-<<<<<<< HEAD
     if (avctx->flags & CODEC_FLAG_INTERLACED_DCT) {
         ctx->encode_config.frameFieldMode = NV_ENC_PARAMS_FRAME_FIELD_MODE_FIELD;
     } else {
@@ -870,12 +863,6 @@
                 res = AVERROR(EINVAL);
                 goto error;
             }
-=======
-    if (ctx->in) {
-        for (i = 0; i < ctx->nb_surfaces; ++i) {
-            nv->nvEncDestroyInputBuffer(ctx->nvenc_ctx, ctx->in[i].in);
-            nv->nvEncDestroyBitstreamBuffer(ctx->nvenc_ctx, ctx->out[i].out);
->>>>>>> d6604b29
         }
 
         ctx->encode_config.encodeCodecConfig.h264Config.chromaFormatIDC = avctx->profile == FF_PROFILE_H264_HIGH_444_PREDICTIVE ? 3 : 1;
@@ -941,17 +928,12 @@
         goto error;
     }
 
-<<<<<<< HEAD
     ctx->output_surfaces = av_malloc(ctx->max_surface_count * sizeof(*ctx->output_surfaces));
 
     if (!ctx->output_surfaces) {
         res = AVERROR(ENOMEM);
         goto error;
     }
-=======
-    return 0;
-}
->>>>>>> d6604b29
 
     for (surfaceCount = 0; surfaceCount < ctx->max_surface_count; ++surfaceCount) {
         NV_ENC_CREATE_INPUT_BUFFER allocSurf = { 0 };
@@ -1063,8 +1045,6 @@
     if (ctx->cu_context)
         dl_fn->cu_ctx_destroy(ctx->cu_context);
 
-    av_frame_free(&avctx->coded_frame);
-
     nvenc_unload_nvenc(avctx);
 
     ctx->nvencoder = NULL;
@@ -1097,8 +1077,6 @@
     ctx->cu_context = NULL;
 
     nvenc_unload_nvenc(avctx);
-
-    av_frame_free(&avctx->coded_frame);
 
     return 0;
 }
