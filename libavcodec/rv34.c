/*
 * RV30/40 decoder common data
 * Copyright (c) 2007 Mike Melanson, Konstantin Shishkov
 *
 * This file is part of FFmpeg.
 *
 * FFmpeg is free software; you can redistribute it and/or
 * modify it under the terms of the GNU Lesser General Public
 * License as published by the Free Software Foundation; either
 * version 2.1 of the License, or (at your option) any later version.
 *
 * FFmpeg is distributed in the hope that it will be useful,
 * but WITHOUT ANY WARRANTY; without even the implied warranty of
 * MERCHANTABILITY or FITNESS FOR A PARTICULAR PURPOSE.  See the GNU
 * Lesser General Public License for more details.
 *
 * You should have received a copy of the GNU Lesser General Public
 * License along with FFmpeg; if not, write to the Free Software
 * Foundation, Inc., 51 Franklin Street, Fifth Floor, Boston, MA 02110-1301 USA
 */

/**
 * @file
 * RV30/40 decoder common data
 */

#include "avcodec.h"
#include "dsputil.h"
#include "mpegvideo.h"
#include "golomb.h"
#include "mathops.h"
#include "rectangle.h"

#include "rv34vlc.h"
#include "rv34data.h"
#include "rv34.h"

//#define DEBUG

static inline void ZERO8x2(void* dst, int stride)
{
    fill_rectangle(dst,                 1, 2, stride, 0, 4);
    fill_rectangle(((uint8_t*)(dst))+4, 1, 2, stride, 0, 4);
}

/** translation of RV30/40 macroblock types to lavc ones */
static const int rv34_mb_type_to_lavc[12] = {
    MB_TYPE_INTRA,
    MB_TYPE_INTRA16x16              | MB_TYPE_SEPARATE_DC,
    MB_TYPE_16x16   | MB_TYPE_L0,
    MB_TYPE_8x8     | MB_TYPE_L0,
    MB_TYPE_16x16   | MB_TYPE_L0,
    MB_TYPE_16x16   | MB_TYPE_L1,
    MB_TYPE_SKIP,
    MB_TYPE_DIRECT2 | MB_TYPE_16x16,
    MB_TYPE_16x8    | MB_TYPE_L0,
    MB_TYPE_8x16    | MB_TYPE_L0,
    MB_TYPE_16x16   | MB_TYPE_L0L1,
    MB_TYPE_16x16   | MB_TYPE_L0    | MB_TYPE_SEPARATE_DC
};


static RV34VLC intra_vlcs[NUM_INTRA_TABLES], inter_vlcs[NUM_INTER_TABLES];

static int rv34_decode_mv(RV34DecContext *r, int block_type);

/**
 * @name RV30/40 VLC generating functions
 * @{
 */

static const int table_offs[] = {
      0,   1818,   3622,   4144,   4698,   5234,   5804,   5868,   5900,   5932,
   5996,   6252,   6316,   6348,   6380,   7674,   8944,  10274,  11668,  12250,
  14060,  15846,  16372,  16962,  17512,  18148,  18180,  18212,  18244,  18308,
  18564,  18628,  18660,  18692,  20036,  21314,  22648,  23968,  24614,  26384,
  28190,  28736,  29366,  29938,  30608,  30640,  30672,  30704,  30768,  31024,
  31088,  31120,  31184,  32570,  33898,  35236,  36644,  37286,  39020,  40802,
  41368,  42052,  42692,  43348,  43380,  43412,  43444,  43476,  43604,  43668,
  43700,  43732,  45100,  46430,  47778,  49160,  49802,  51550,  53340,  53972,
  54648,  55348,  55994,  56122,  56154,  56186,  56218,  56346,  56410,  56442,
  56474,  57878,  59290,  60636,  62036,  62682,  64460,  64524,  64588,  64716,
  64844,  66076,  67466,  67978,  68542,  69064,  69648,  70296,  72010,  72074,
  72138,  72202,  72330,  73572,  74936,  75454,  76030,  76566,  77176,  77822,
  79582,  79646,  79678,  79742,  79870,  81180,  82536,  83064,  83672,  84242,
  84934,  85576,  87384,  87448,  87480,  87544,  87672,  88982,  90340,  90902,
  91598,  92182,  92846,  93488,  95246,  95278,  95310,  95374,  95502,  96878,
  98266,  98848,  99542, 100234, 100884, 101524, 103320, 103352, 103384, 103416,
 103480, 104874, 106222, 106910, 107584, 108258, 108902, 109544, 111366, 111398,
 111430, 111462, 111494, 112878, 114320, 114988, 115660, 116310, 116950, 117592
};

static VLC_TYPE table_data[117592][2];

/**
 * Generate VLC from codeword lengths.
 * @param bits   codeword lengths (zeroes are accepted)
 * @param size   length of input data
 * @param vlc    output VLC
 * @param insyms symbols for input codes (NULL for default ones)
 * @param num    VLC table number (for static initialization)
 */
static void rv34_gen_vlc(const uint8_t *bits, int size, VLC *vlc, const uint8_t *insyms,
                         const int num)
{
    int i;
    int counts[17] = {0}, codes[17];
    uint16_t cw[MAX_VLC_SIZE], syms[MAX_VLC_SIZE];
    uint8_t bits2[MAX_VLC_SIZE];
    int maxbits = 0, realsize = 0;

    for(i = 0; i < size; i++){
        if(bits[i]){
            bits2[realsize] = bits[i];
            syms[realsize] = insyms ? insyms[i] : i;
            realsize++;
            maxbits = FFMAX(maxbits, bits[i]);
            counts[bits[i]]++;
        }
    }

    codes[0] = 0;
    for(i = 0; i < 16; i++)
        codes[i+1] = (codes[i] + counts[i]) << 1;
    for(i = 0; i < realsize; i++)
        cw[i] = codes[bits2[i]]++;

    vlc->table = &table_data[table_offs[num]];
    vlc->table_allocated = table_offs[num + 1] - table_offs[num];
    init_vlc_sparse(vlc, FFMIN(maxbits, 9), realsize,
                    bits2, 1, 1,
                    cw,    2, 2,
                    syms,  2, 2, INIT_VLC_USE_NEW_STATIC);
}

/**
 * Initialize all tables.
 */
static av_cold void rv34_init_tables(void)
{
    int i, j, k;

    for(i = 0; i < NUM_INTRA_TABLES; i++){
        for(j = 0; j < 2; j++){
            rv34_gen_vlc(rv34_table_intra_cbppat   [i][j], CBPPAT_VLC_SIZE,   &intra_vlcs[i].cbppattern[j],     NULL, 19*i + 0 + j);
            rv34_gen_vlc(rv34_table_intra_secondpat[i][j], OTHERBLK_VLC_SIZE, &intra_vlcs[i].second_pattern[j], NULL, 19*i + 2 + j);
            rv34_gen_vlc(rv34_table_intra_thirdpat [i][j], OTHERBLK_VLC_SIZE, &intra_vlcs[i].third_pattern[j],  NULL, 19*i + 4 + j);
            for(k = 0; k < 4; k++){
                rv34_gen_vlc(rv34_table_intra_cbp[i][j+k*2],  CBP_VLC_SIZE,   &intra_vlcs[i].cbp[j][k],         rv34_cbp_code, 19*i + 6 + j*4 + k);
            }
        }
        for(j = 0; j < 4; j++){
            rv34_gen_vlc(rv34_table_intra_firstpat[i][j], FIRSTBLK_VLC_SIZE, &intra_vlcs[i].first_pattern[j], NULL, 19*i + 14 + j);
        }
        rv34_gen_vlc(rv34_intra_coeff[i], COEFF_VLC_SIZE, &intra_vlcs[i].coefficient, NULL, 19*i + 18);
    }

    for(i = 0; i < NUM_INTER_TABLES; i++){
        rv34_gen_vlc(rv34_inter_cbppat[i], CBPPAT_VLC_SIZE, &inter_vlcs[i].cbppattern[0], NULL, i*12 + 95);
        for(j = 0; j < 4; j++){
            rv34_gen_vlc(rv34_inter_cbp[i][j], CBP_VLC_SIZE, &inter_vlcs[i].cbp[0][j], rv34_cbp_code, i*12 + 96 + j);
        }
        for(j = 0; j < 2; j++){
            rv34_gen_vlc(rv34_table_inter_firstpat [i][j], FIRSTBLK_VLC_SIZE, &inter_vlcs[i].first_pattern[j],  NULL, i*12 + 100 + j);
            rv34_gen_vlc(rv34_table_inter_secondpat[i][j], OTHERBLK_VLC_SIZE, &inter_vlcs[i].second_pattern[j], NULL, i*12 + 102 + j);
            rv34_gen_vlc(rv34_table_inter_thirdpat [i][j], OTHERBLK_VLC_SIZE, &inter_vlcs[i].third_pattern[j],  NULL, i*12 + 104 + j);
        }
        rv34_gen_vlc(rv34_inter_coeff[i], COEFF_VLC_SIZE, &inter_vlcs[i].coefficient, NULL, i*12 + 106);
    }
}

/** @} */ // vlc group


/**
 * @name RV30/40 inverse transform functions
 * @{
 */

static av_always_inline void rv34_row_transform(int temp[16], DCTELEM *block)
{
    int i;

    for(i=0; i<4; i++){
        const int z0= 13*(block[i+8*0] +    block[i+8*2]);
        const int z1= 13*(block[i+8*0] -    block[i+8*2]);
        const int z2=  7* block[i+8*1] - 17*block[i+8*3];
        const int z3= 17* block[i+8*1] +  7*block[i+8*3];

        temp[4*i+0]= z0+z3;
        temp[4*i+1]= z1+z2;
        temp[4*i+2]= z1-z2;
        temp[4*i+3]= z0-z3;
    }
}

/**
 * Real Video 3.0/4.0 inverse transform
 * Code is almost the same as in SVQ3, only scaling is different.
 */
static void rv34_inv_transform(DCTELEM *block){
    int temp[16];
    int i;

    rv34_row_transform(temp, block);

    for(i=0; i<4; i++){
        const int z0= 13*(temp[4*0+i] +    temp[4*2+i]) + 0x200;
        const int z1= 13*(temp[4*0+i] -    temp[4*2+i]) + 0x200;
        const int z2=  7* temp[4*1+i] - 17*temp[4*3+i];
        const int z3= 17* temp[4*1+i] +  7*temp[4*3+i];

        block[i*8+0]= (z0 + z3)>>10;
        block[i*8+1]= (z1 + z2)>>10;
        block[i*8+2]= (z1 - z2)>>10;
        block[i*8+3]= (z0 - z3)>>10;
    }

}

/**
 * RealVideo 3.0/4.0 inverse transform for DC block
 *
 * Code is almost the same as rv34_inv_transform()
 * but final coefficients are multiplied by 1.5 and have no rounding.
 */
static void rv34_inv_transform_noround(DCTELEM *block){
    int temp[16];
    int i;

    rv34_row_transform(temp, block);

    for(i=0; i<4; i++){
        const int z0= 13*(temp[4*0+i] +    temp[4*2+i]);
        const int z1= 13*(temp[4*0+i] -    temp[4*2+i]);
        const int z2=  7* temp[4*1+i] - 17*temp[4*3+i];
        const int z3= 17* temp[4*1+i] +  7*temp[4*3+i];

        block[i*8+0]= ((z0 + z3)*3)>>11;
        block[i*8+1]= ((z1 + z2)*3)>>11;
        block[i*8+2]= ((z1 - z2)*3)>>11;
        block[i*8+3]= ((z0 - z3)*3)>>11;
    }

}

/** @} */ // transform


/**
 * @name RV30/40 4x4 block decoding functions
 * @{
 */

/**
 * Decode coded block pattern.
 */
static int rv34_decode_cbp(GetBitContext *gb, RV34VLC *vlc, int table)
{
    int pattern, code, cbp=0;
    int ones;
    static const int cbp_masks[3] = {0x100000, 0x010000, 0x110000};
    static const int shifts[4] = { 0, 2, 8, 10 };
    const int *curshift = shifts;
    int i, t, mask;

    code = get_vlc2(gb, vlc->cbppattern[table].table, 9, 2);
    pattern = code & 0xF;
    code >>= 4;

    ones = rv34_count_ones[pattern];

    for(mask = 8; mask; mask >>= 1, curshift++){
        if(pattern & mask)
            cbp |= get_vlc2(gb, vlc->cbp[table][ones].table, vlc->cbp[table][ones].bits, 1) << curshift[0];
    }

    for(i = 0; i < 4; i++){
        t = modulo_three_table[code][i];
        if(t == 1)
            cbp |= cbp_masks[get_bits1(gb)] << i;
        if(t == 2)
            cbp |= cbp_masks[2] << i;
    }
    return cbp;
}

/**
 * Get one coefficient value from the bistream and store it.
 */
static inline void decode_coeff(DCTELEM *dst, int coef, int esc, GetBitContext *gb, VLC* vlc)
{
    if(coef){
        if(coef == esc){
            coef = get_vlc2(gb, vlc->table, 9, 2);
            if(coef > 23){
                coef -= 23;
                coef = 22 + ((1 << coef) | get_bits(gb, coef));
            }
            coef += esc;
        }
        if(get_bits1(gb))
            coef = -coef;
        *dst = coef;
    }
}

/**
 * Decode 2x2 subblock of coefficients.
 */
static inline void decode_subblock(DCTELEM *dst, int code, const int is_block2, GetBitContext *gb, VLC *vlc)
{
    int coeffs[4];

    coeffs[0] = modulo_three_table[code][0];
    coeffs[1] = modulo_three_table[code][1];
    coeffs[2] = modulo_three_table[code][2];
    coeffs[3] = modulo_three_table[code][3];
    decode_coeff(dst  , coeffs[0], 3, gb, vlc);
    if(is_block2){
        decode_coeff(dst+8, coeffs[1], 2, gb, vlc);
        decode_coeff(dst+1, coeffs[2], 2, gb, vlc);
    }else{
        decode_coeff(dst+1, coeffs[1], 2, gb, vlc);
        decode_coeff(dst+8, coeffs[2], 2, gb, vlc);
    }
    decode_coeff(dst+9, coeffs[3], 2, gb, vlc);
}

/**
 * Decode coefficients for 4x4 block.
 *
 * This is done by filling 2x2 subblocks with decoded coefficients
 * in this order (the same for subblocks and subblock coefficients):
 *  o--o
 *    /
 *   /
 *  o--o
 */

static inline void rv34_decode_block(DCTELEM *dst, GetBitContext *gb, RV34VLC *rvlc, int fc, int sc)
{
    int code, pattern;

    code = get_vlc2(gb, rvlc->first_pattern[fc].table, 9, 2);

    pattern = code & 0x7;

    code >>= 3;
    decode_subblock(dst, code, 0, gb, &rvlc->coefficient);

    if(pattern & 4){
        code = get_vlc2(gb, rvlc->second_pattern[sc].table, 9, 2);
        decode_subblock(dst + 2, code, 0, gb, &rvlc->coefficient);
    }
    if(pattern & 2){ // Looks like coefficients 1 and 2 are swapped for this block
        code = get_vlc2(gb, rvlc->second_pattern[sc].table, 9, 2);
        decode_subblock(dst + 8*2, code, 1, gb, &rvlc->coefficient);
    }
    if(pattern & 1){
        code = get_vlc2(gb, rvlc->third_pattern[sc].table, 9, 2);
        decode_subblock(dst + 8*2+2, code, 0, gb, &rvlc->coefficient);
    }

}

/**
 * Dequantize ordinary 4x4 block.
 * @todo optimize
 */
static inline void rv34_dequant4x4(DCTELEM *block, int Qdc, int Q)
{
    int i, j;

    block[0] = (block[0] * Qdc + 8) >> 4;
    for(i = 0; i < 4; i++)
        for(j = !i; j < 4; j++)
            block[j + i*8] = (block[j + i*8] * Q + 8) >> 4;
}

/**
 * Dequantize 4x4 block of DC values for 16x16 macroblock.
 * @todo optimize
 */
static inline void rv34_dequant4x4_16x16(DCTELEM *block, int Qdc, int Q)
{
    int i;

    for(i = 0; i < 3; i++)
         block[rv34_dezigzag[i]] = (block[rv34_dezigzag[i]] * Qdc + 8) >> 4;
    for(; i < 16; i++)
         block[rv34_dezigzag[i]] = (block[rv34_dezigzag[i]] * Q + 8) >> 4;
}
/** @} */ //block functions


/**
 * @name RV30/40 bitstream parsing
 * @{
 */

/**
 * Decode starting slice position.
 * @todo Maybe replace with ff_h263_decode_mba() ?
 */
int ff_rv34_get_start_offset(GetBitContext *gb, int mb_size)
{
    int i;
    for(i = 0; i < 5; i++)
        if(rv34_mb_max_sizes[i] >= mb_size - 1)
            break;
    return rv34_mb_bits_sizes[i];
}

/**
 * Select VLC set for decoding from current quantizer, modifier and frame type.
 */
static inline RV34VLC* choose_vlc_set(int quant, int mod, int type)
{
    if(mod == 2 && quant < 19) quant += 10;
    else if(mod && quant < 26) quant += 5;
    return type ? &inter_vlcs[rv34_quant_to_vlc_set[1][av_clip(quant, 0, 30)]]
                : &intra_vlcs[rv34_quant_to_vlc_set[0][av_clip(quant, 0, 30)]];
}

/**
 * Decode quantizer difference and return modified quantizer.
 */
static inline int rv34_decode_dquant(GetBitContext *gb, int quant)
{
    if(get_bits1(gb))
        return rv34_dquant_tab[get_bits1(gb)][quant];
    else
        return get_bits(gb, 5);
}

/**
 * Decode macroblock header and return CBP in case of success, -1 otherwise.
 */
static int rv34_decode_mb_header(RV34DecContext *r, int8_t *intra_types)
{
    MpegEncContext *s = &r->s;
    GetBitContext *gb = &s->gb;
    int mb_pos = s->mb_x + s->mb_y * s->mb_stride;
    int i, t;

    if(!r->si.type){
        r->is16 = get_bits1(gb);
        if(!r->is16 && !r->rv30){
            if(!get_bits1(gb))
                av_log(s->avctx, AV_LOG_ERROR, "Need DQUANT\n");
        }
        s->current_picture_ptr->mb_type[mb_pos] = r->is16 ? MB_TYPE_INTRA16x16 : MB_TYPE_INTRA;
        r->block_type = r->is16 ? RV34_MB_TYPE_INTRA16x16 : RV34_MB_TYPE_INTRA;
    }else{
        r->block_type = r->decode_mb_info(r);
        if(r->block_type == -1)
            return -1;
        s->current_picture_ptr->mb_type[mb_pos] = rv34_mb_type_to_lavc[r->block_type];
        r->mb_type[mb_pos] = r->block_type;
        if(r->block_type == RV34_MB_SKIP){
            if(s->pict_type == AV_PICTURE_TYPE_P)
                r->mb_type[mb_pos] = RV34_MB_P_16x16;
            if(s->pict_type == AV_PICTURE_TYPE_B)
                r->mb_type[mb_pos] = RV34_MB_B_DIRECT;
        }
        r->is16 = !!IS_INTRA16x16(s->current_picture_ptr->mb_type[mb_pos]);
        rv34_decode_mv(r, r->block_type);
        if(r->block_type == RV34_MB_SKIP){
            fill_rectangle(intra_types, 4, 4, r->intra_types_stride, 0, sizeof(intra_types[0]));
            return 0;
        }
        r->chroma_vlc = 1;
        r->luma_vlc   = 0;
    }
    if(IS_INTRA(s->current_picture_ptr->mb_type[mb_pos])){
        if(r->is16){
            t = get_bits(gb, 2);
            fill_rectangle(intra_types, 4, 4, r->intra_types_stride, t, sizeof(intra_types[0]));
            r->luma_vlc   = 2;
        }else{
            if(r->decode_intra_types(r, gb, intra_types) < 0)
                return -1;
            r->luma_vlc   = 1;
        }
        r->chroma_vlc = 0;
        r->cur_vlcs = choose_vlc_set(r->si.quant, r->si.vlc_set, 0);
    }else{
        for(i = 0; i < 16; i++)
            intra_types[(i & 3) + (i>>2) * r->intra_types_stride] = 0;
        r->cur_vlcs = choose_vlc_set(r->si.quant, r->si.vlc_set, 1);
        if(r->mb_type[mb_pos] == RV34_MB_P_MIX16x16){
            r->is16 = 1;
            r->chroma_vlc = 1;
            r->luma_vlc   = 2;
            r->cur_vlcs = choose_vlc_set(r->si.quant, r->si.vlc_set, 0);
        }
    }

    return rv34_decode_cbp(gb, r->cur_vlcs, r->is16);
}

/** @} */ //bitstream functions

/**
 * @name motion vector related code (prediction, reconstruction, motion compensation)
 * @{
 */

/** macroblock partition width in 8x8 blocks */
static const uint8_t part_sizes_w[RV34_MB_TYPES] = { 2, 2, 2, 1, 2, 2, 2, 2, 2, 1, 2, 2 };

/** macroblock partition height in 8x8 blocks */
static const uint8_t part_sizes_h[RV34_MB_TYPES] = { 2, 2, 2, 1, 2, 2, 2, 2, 1, 2, 2, 2 };

/** availability index for subblocks */
static const uint8_t avail_indexes[4] = { 6, 7, 10, 11 };

/**
 * motion vector prediction
 *
 * Motion prediction performed for the block by using median prediction of
 * motion vectors from the left, top and right top blocks but in corner cases
 * some other vectors may be used instead.
 */
static void rv34_pred_mv(RV34DecContext *r, int block_type, int subblock_no, int dmv_no)
{
    MpegEncContext *s = &r->s;
    int mv_pos = s->mb_x * 2 + s->mb_y * 2 * s->b8_stride;
    int A[2] = {0}, B[2], C[2];
    int i, j;
    int mx, my;
    int avail_index = avail_indexes[subblock_no];
    int c_off = part_sizes_w[block_type];

    mv_pos += (subblock_no & 1) + (subblock_no >> 1)*s->b8_stride;
    if(subblock_no == 3)
        c_off = -1;

    if(r->avail_cache[avail_index - 1]){
        A[0] = s->current_picture_ptr->motion_val[0][mv_pos-1][0];
        A[1] = s->current_picture_ptr->motion_val[0][mv_pos-1][1];
    }
    if(r->avail_cache[avail_index - 4]){
        B[0] = s->current_picture_ptr->motion_val[0][mv_pos-s->b8_stride][0];
        B[1] = s->current_picture_ptr->motion_val[0][mv_pos-s->b8_stride][1];
    }else{
        B[0] = A[0];
        B[1] = A[1];
    }
    if(!r->avail_cache[avail_index - 4 + c_off]){
        if(r->avail_cache[avail_index - 4] && (r->avail_cache[avail_index - 1] || r->rv30)){
            C[0] = s->current_picture_ptr->motion_val[0][mv_pos-s->b8_stride-1][0];
            C[1] = s->current_picture_ptr->motion_val[0][mv_pos-s->b8_stride-1][1];
        }else{
            C[0] = A[0];
            C[1] = A[1];
        }
    }else{
        C[0] = s->current_picture_ptr->motion_val[0][mv_pos-s->b8_stride+c_off][0];
        C[1] = s->current_picture_ptr->motion_val[0][mv_pos-s->b8_stride+c_off][1];
    }
    mx = mid_pred(A[0], B[0], C[0]);
    my = mid_pred(A[1], B[1], C[1]);
    mx += r->dmv[dmv_no][0];
    my += r->dmv[dmv_no][1];
    for(j = 0; j < part_sizes_h[block_type]; j++){
        for(i = 0; i < part_sizes_w[block_type]; i++){
            s->current_picture_ptr->motion_val[0][mv_pos + i + j*s->b8_stride][0] = mx;
            s->current_picture_ptr->motion_val[0][mv_pos + i + j*s->b8_stride][1] = my;
        }
    }
}

#define GET_PTS_DIFF(a, b) ((a - b + 8192) & 0x1FFF)

/**
 * Calculate motion vector component that should be added for direct blocks.
 */
static int calc_add_mv(RV34DecContext *r, int dir, int val)
{
    int refdist = GET_PTS_DIFF(r->next_pts, r->last_pts);
    int dist = dir ? -GET_PTS_DIFF(r->next_pts, r->cur_pts) : GET_PTS_DIFF(r->cur_pts, r->last_pts);
    int mul;

    if(!refdist) return 0;
    mul = (dist << 14) / refdist;
    return (val * mul + 0x2000) >> 14;
}

/**
 * Predict motion vector for B-frame macroblock.
 */
static inline void rv34_pred_b_vector(int A[2], int B[2], int C[2],
                                      int A_avail, int B_avail, int C_avail,
                                      int *mx, int *my)
{
    if(A_avail + B_avail + C_avail != 3){
        *mx = A[0] + B[0] + C[0];
        *my = A[1] + B[1] + C[1];
        if(A_avail + B_avail + C_avail == 2){
            *mx /= 2;
            *my /= 2;
        }
    }else{
        *mx = mid_pred(A[0], B[0], C[0]);
        *my = mid_pred(A[1], B[1], C[1]);
    }
}

/**
 * motion vector prediction for B-frames
 */
static void rv34_pred_mv_b(RV34DecContext *r, int block_type, int dir)
{
    MpegEncContext *s = &r->s;
    int mb_pos = s->mb_x + s->mb_y * s->mb_stride;
    int mv_pos = s->mb_x * 2 + s->mb_y * 2 * s->b8_stride;
    int A[2], B[2], C[2];
    int has_A = 0, has_B = 0, has_C = 0;
    int mx, my;
    int i, j;
    Picture *cur_pic = s->current_picture_ptr;
    const int mask = dir ? MB_TYPE_L1 : MB_TYPE_L0;
    int type = cur_pic->mb_type[mb_pos];

    memset(A, 0, sizeof(A));
    memset(B, 0, sizeof(B));
    memset(C, 0, sizeof(C));
    if((r->avail_cache[6-1] & type) & mask){
        A[0] = cur_pic->motion_val[dir][mv_pos - 1][0];
        A[1] = cur_pic->motion_val[dir][mv_pos - 1][1];
        has_A = 1;
    }
    if((r->avail_cache[6-4] & type) & mask){
        B[0] = cur_pic->motion_val[dir][mv_pos - s->b8_stride][0];
        B[1] = cur_pic->motion_val[dir][mv_pos - s->b8_stride][1];
        has_B = 1;
    }
    if(r->avail_cache[6-4] && (r->avail_cache[6-2] & type) & mask){
        C[0] = cur_pic->motion_val[dir][mv_pos - s->b8_stride + 2][0];
        C[1] = cur_pic->motion_val[dir][mv_pos - s->b8_stride + 2][1];
        has_C = 1;
    }else if((s->mb_x+1) == s->mb_width && (r->avail_cache[6-5] & type) & mask){
        C[0] = cur_pic->motion_val[dir][mv_pos - s->b8_stride - 1][0];
        C[1] = cur_pic->motion_val[dir][mv_pos - s->b8_stride - 1][1];
        has_C = 1;
    }

    rv34_pred_b_vector(A, B, C, has_A, has_B, has_C, &mx, &my);

    mx += r->dmv[dir][0];
    my += r->dmv[dir][1];

    for(j = 0; j < 2; j++){
        for(i = 0; i < 2; i++){
            cur_pic->motion_val[dir][mv_pos + i + j*s->b8_stride][0] = mx;
            cur_pic->motion_val[dir][mv_pos + i + j*s->b8_stride][1] = my;
        }
    }
    if(block_type == RV34_MB_B_BACKWARD || block_type == RV34_MB_B_FORWARD){
        ZERO8x2(cur_pic->motion_val[!dir][mv_pos], s->b8_stride);
    }
}

/**
 * motion vector prediction - RV3 version
 */
static void rv34_pred_mv_rv3(RV34DecContext *r, int block_type, int dir)
{
    MpegEncContext *s = &r->s;
    int mv_pos = s->mb_x * 2 + s->mb_y * 2 * s->b8_stride;
    int A[2] = {0}, B[2], C[2];
    int i, j, k;
    int mx, my;
    int avail_index = avail_indexes[0];

    if(r->avail_cache[avail_index - 1]){
        A[0] = s->current_picture_ptr->motion_val[0][mv_pos-1][0];
        A[1] = s->current_picture_ptr->motion_val[0][mv_pos-1][1];
    }
    if(r->avail_cache[avail_index - 4]){
        B[0] = s->current_picture_ptr->motion_val[0][mv_pos-s->b8_stride][0];
        B[1] = s->current_picture_ptr->motion_val[0][mv_pos-s->b8_stride][1];
    }else{
        B[0] = A[0];
        B[1] = A[1];
    }
    if(!r->avail_cache[avail_index - 4 + 2]){
        if(r->avail_cache[avail_index - 4] && (r->avail_cache[avail_index - 1])){
            C[0] = s->current_picture_ptr->motion_val[0][mv_pos-s->b8_stride-1][0];
            C[1] = s->current_picture_ptr->motion_val[0][mv_pos-s->b8_stride-1][1];
        }else{
            C[0] = A[0];
            C[1] = A[1];
        }
    }else{
        C[0] = s->current_picture_ptr->motion_val[0][mv_pos-s->b8_stride+2][0];
        C[1] = s->current_picture_ptr->motion_val[0][mv_pos-s->b8_stride+2][1];
    }
    mx = mid_pred(A[0], B[0], C[0]);
    my = mid_pred(A[1], B[1], C[1]);
    mx += r->dmv[0][0];
    my += r->dmv[0][1];
    for(j = 0; j < 2; j++){
        for(i = 0; i < 2; i++){
            for(k = 0; k < 2; k++){
                s->current_picture_ptr->motion_val[k][mv_pos + i + j*s->b8_stride][0] = mx;
                s->current_picture_ptr->motion_val[k][mv_pos + i + j*s->b8_stride][1] = my;
            }
        }
    }
}

static const int chroma_coeffs[3] = { 0, 3, 5 };

/**
 * generic motion compensation function
 *
 * @param r decoder context
 * @param block_type type of the current block
 * @param xoff horizontal offset from the start of the current block
 * @param yoff vertical offset from the start of the current block
 * @param mv_off offset to the motion vector information
 * @param width width of the current partition in 8x8 blocks
 * @param height height of the current partition in 8x8 blocks
 * @param dir motion compensation direction (i.e. from the last or the next reference frame)
 * @param thirdpel motion vectors are specified in 1/3 of pixel
 * @param qpel_mc a set of functions used to perform luma motion compensation
 * @param chroma_mc a set of functions used to perform chroma motion compensation
 */
static inline void rv34_mc(RV34DecContext *r, const int block_type,
                          const int xoff, const int yoff, int mv_off,
                          const int width, const int height, int dir,
                          const int thirdpel,
                          qpel_mc_func (*qpel_mc)[16],
                          h264_chroma_mc_func (*chroma_mc))
{
    MpegEncContext *s = &r->s;
    uint8_t *Y, *U, *V, *srcY, *srcU, *srcV;
    int dxy, mx, my, umx, umy, lx, ly, uvmx, uvmy, src_x, src_y, uvsrc_x, uvsrc_y;
    int mv_pos = s->mb_x * 2 + s->mb_y * 2 * s->b8_stride + mv_off;
    int is16x16 = 1;

    if(thirdpel){
        int chroma_mx, chroma_my;
        mx = (s->current_picture_ptr->motion_val[dir][mv_pos][0] + (3 << 24)) / 3 - (1 << 24);
        my = (s->current_picture_ptr->motion_val[dir][mv_pos][1] + (3 << 24)) / 3 - (1 << 24);
        lx = (s->current_picture_ptr->motion_val[dir][mv_pos][0] + (3 << 24)) % 3;
        ly = (s->current_picture_ptr->motion_val[dir][mv_pos][1] + (3 << 24)) % 3;
        chroma_mx = (s->current_picture_ptr->motion_val[dir][mv_pos][0] + 1) >> 1;
        chroma_my = (s->current_picture_ptr->motion_val[dir][mv_pos][1] + 1) >> 1;
        umx = (chroma_mx + (3 << 24)) / 3 - (1 << 24);
        umy = (chroma_my + (3 << 24)) / 3 - (1 << 24);
        uvmx = chroma_coeffs[(chroma_mx + (3 << 24)) % 3];
        uvmy = chroma_coeffs[(chroma_my + (3 << 24)) % 3];
    }else{
        int cx, cy;
        mx = s->current_picture_ptr->motion_val[dir][mv_pos][0] >> 2;
        my = s->current_picture_ptr->motion_val[dir][mv_pos][1] >> 2;
        lx = s->current_picture_ptr->motion_val[dir][mv_pos][0] & 3;
        ly = s->current_picture_ptr->motion_val[dir][mv_pos][1] & 3;
        cx = s->current_picture_ptr->motion_val[dir][mv_pos][0] / 2;
        cy = s->current_picture_ptr->motion_val[dir][mv_pos][1] / 2;
        umx = cx >> 2;
        umy = cy >> 2;
        uvmx = (cx & 3) << 1;
        uvmy = (cy & 3) << 1;
        //due to some flaw RV40 uses the same MC compensation routine for H2V2 and H3V3
        if(uvmx == 6 && uvmy == 6)
            uvmx = uvmy = 4;
    }
    dxy = ly*4 + lx;
    srcY = dir ? s->next_picture_ptr->data[0] : s->last_picture_ptr->data[0];
    srcU = dir ? s->next_picture_ptr->data[1] : s->last_picture_ptr->data[1];
    srcV = dir ? s->next_picture_ptr->data[2] : s->last_picture_ptr->data[2];
    src_x = s->mb_x * 16 + xoff + mx;
    src_y = s->mb_y * 16 + yoff + my;
    uvsrc_x = s->mb_x * 8 + (xoff >> 1) + umx;
    uvsrc_y = s->mb_y * 8 + (yoff >> 1) + umy;
    srcY += src_y * s->linesize + src_x;
    srcU += uvsrc_y * s->uvlinesize + uvsrc_x;
    srcV += uvsrc_y * s->uvlinesize + uvsrc_x;
    if(   (unsigned)(src_x - !!lx*2) > s->h_edge_pos - !!lx*2 - (width <<3) - 4
       || (unsigned)(src_y - !!ly*2) > s->v_edge_pos - !!ly*2 - (height<<3) - 4){
        uint8_t *uvbuf= s->edge_emu_buffer + 22 * s->linesize;

        srcY -= 2 + 2*s->linesize;
        s->dsp.emulated_edge_mc(s->edge_emu_buffer, srcY, s->linesize, (width<<3)+6, (height<<3)+6,
                            src_x - 2, src_y - 2, s->h_edge_pos, s->v_edge_pos);
        srcY = s->edge_emu_buffer + 2 + 2*s->linesize;
        s->dsp.emulated_edge_mc(uvbuf     , srcU, s->uvlinesize, (width<<2)+1, (height<<2)+1,
                            uvsrc_x, uvsrc_y, s->h_edge_pos >> 1, s->v_edge_pos >> 1);
        s->dsp.emulated_edge_mc(uvbuf + 16, srcV, s->uvlinesize, (width<<2)+1, (height<<2)+1,
                            uvsrc_x, uvsrc_y, s->h_edge_pos >> 1, s->v_edge_pos >> 1);
        srcU = uvbuf;
        srcV = uvbuf + 16;
    }
    Y = s->dest[0] + xoff      + yoff     *s->linesize;
    U = s->dest[1] + (xoff>>1) + (yoff>>1)*s->uvlinesize;
    V = s->dest[2] + (xoff>>1) + (yoff>>1)*s->uvlinesize;

    if(block_type == RV34_MB_P_16x8){
        qpel_mc[1][dxy](Y, srcY, s->linesize);
        Y    += 8;
        srcY += 8;
    }else if(block_type == RV34_MB_P_8x16){
        qpel_mc[1][dxy](Y, srcY, s->linesize);
        Y    += 8 * s->linesize;
        srcY += 8 * s->linesize;
    }
    is16x16 = (block_type != RV34_MB_P_8x8) && (block_type != RV34_MB_P_16x8) && (block_type != RV34_MB_P_8x16);
    qpel_mc[!is16x16][dxy](Y, srcY, s->linesize);
    chroma_mc[2-width]   (U, srcU, s->uvlinesize, height*4, uvmx, uvmy);
    chroma_mc[2-width]   (V, srcV, s->uvlinesize, height*4, uvmx, uvmy);
}

static void rv34_mc_1mv(RV34DecContext *r, const int block_type,
                        const int xoff, const int yoff, int mv_off,
                        const int width, const int height, int dir)
{
    rv34_mc(r, block_type, xoff, yoff, mv_off, width, height, dir, r->rv30,
            r->rv30 ? r->s.dsp.put_rv30_tpel_pixels_tab
                    : r->s.dsp.put_rv40_qpel_pixels_tab,
            r->rv30 ? r->s.dsp.put_h264_chroma_pixels_tab
                    : r->s.dsp.put_rv40_chroma_pixels_tab);
}

static void rv34_mc_2mv(RV34DecContext *r, const int block_type)
{
    rv34_mc(r, block_type, 0, 0, 0, 2, 2, 0, r->rv30,
            r->rv30 ? r->s.dsp.put_rv30_tpel_pixels_tab
                    : r->s.dsp.put_rv40_qpel_pixels_tab,
            r->rv30 ? r->s.dsp.put_h264_chroma_pixels_tab
                    : r->s.dsp.put_rv40_chroma_pixels_tab);
    rv34_mc(r, block_type, 0, 0, 0, 2, 2, 1, r->rv30,
            r->rv30 ? r->s.dsp.avg_rv30_tpel_pixels_tab
                    : r->s.dsp.avg_rv40_qpel_pixels_tab,
            r->rv30 ? r->s.dsp.avg_h264_chroma_pixels_tab
                    : r->s.dsp.avg_rv40_chroma_pixels_tab);
}

static void rv34_mc_2mv_skip(RV34DecContext *r)
{
    int i, j;
    for(j = 0; j < 2; j++)
        for(i = 0; i < 2; i++){
             rv34_mc(r, RV34_MB_P_8x8, i*8, j*8, i+j*r->s.b8_stride, 1, 1, 0, r->rv30,
                    r->rv30 ? r->s.dsp.put_rv30_tpel_pixels_tab
                            : r->s.dsp.put_rv40_qpel_pixels_tab,
                    r->rv30 ? r->s.dsp.put_h264_chroma_pixels_tab
                            : r->s.dsp.put_rv40_chroma_pixels_tab);
             rv34_mc(r, RV34_MB_P_8x8, i*8, j*8, i+j*r->s.b8_stride, 1, 1, 1, r->rv30,
                    r->rv30 ? r->s.dsp.avg_rv30_tpel_pixels_tab
                            : r->s.dsp.avg_rv40_qpel_pixels_tab,
                    r->rv30 ? r->s.dsp.avg_h264_chroma_pixels_tab
                            : r->s.dsp.avg_rv40_chroma_pixels_tab);
        }
}

/** number of motion vectors in each macroblock type */
static const int num_mvs[RV34_MB_TYPES] = { 0, 0, 1, 4, 1, 1, 0, 0, 2, 2, 2, 1 };

/**
 * Decode motion vector differences
 * and perform motion vector reconstruction and motion compensation.
 */
static int rv34_decode_mv(RV34DecContext *r, int block_type)
{
    MpegEncContext *s = &r->s;
    GetBitContext *gb = &s->gb;
    int i, j, k, l;
    int mv_pos = s->mb_x * 2 + s->mb_y * 2 * s->b8_stride;
    int next_bt;

    memset(r->dmv, 0, sizeof(r->dmv));
    for(i = 0; i < num_mvs[block_type]; i++){
        r->dmv[i][0] = svq3_get_se_golomb(gb);
        r->dmv[i][1] = svq3_get_se_golomb(gb);
    }
    switch(block_type){
    case RV34_MB_TYPE_INTRA:
    case RV34_MB_TYPE_INTRA16x16:
        ZERO8x2(s->current_picture_ptr->motion_val[0][s->mb_x * 2 + s->mb_y * 2 * s->b8_stride], s->b8_stride);
        return 0;
    case RV34_MB_SKIP:
        if(s->pict_type == AV_PICTURE_TYPE_P){
            ZERO8x2(s->current_picture_ptr->motion_val[0][s->mb_x * 2 + s->mb_y * 2 * s->b8_stride], s->b8_stride);
            rv34_mc_1mv (r, block_type, 0, 0, 0, 2, 2, 0);
            break;
        }
    case RV34_MB_B_DIRECT:
        //surprisingly, it uses motion scheme from next reference frame
        next_bt = s->next_picture_ptr->mb_type[s->mb_x + s->mb_y * s->mb_stride];
        if(IS_INTRA(next_bt) || IS_SKIP(next_bt)){
            ZERO8x2(s->current_picture_ptr->motion_val[0][s->mb_x * 2 + s->mb_y * 2 * s->b8_stride], s->b8_stride);
            ZERO8x2(s->current_picture_ptr->motion_val[1][s->mb_x * 2 + s->mb_y * 2 * s->b8_stride], s->b8_stride);
        }else
            for(j = 0; j < 2; j++)
                for(i = 0; i < 2; i++)
                    for(k = 0; k < 2; k++)
                        for(l = 0; l < 2; l++)
                            s->current_picture_ptr->motion_val[l][mv_pos + i + j*s->b8_stride][k] = calc_add_mv(r, l, s->next_picture_ptr->motion_val[0][mv_pos + i + j*s->b8_stride][k]);
        if(!(IS_16X8(next_bt) || IS_8X16(next_bt) || IS_8X8(next_bt))) //we can use whole macroblock MC
            rv34_mc_2mv(r, block_type);
        else
            rv34_mc_2mv_skip(r);
        ZERO8x2(s->current_picture_ptr->motion_val[0][s->mb_x * 2 + s->mb_y * 2 * s->b8_stride], s->b8_stride);
        break;
    case RV34_MB_P_16x16:
    case RV34_MB_P_MIX16x16:
        rv34_pred_mv(r, block_type, 0, 0);
        rv34_mc_1mv (r, block_type, 0, 0, 0, 2, 2, 0);
        break;
    case RV34_MB_B_FORWARD:
    case RV34_MB_B_BACKWARD:
        r->dmv[1][0] = r->dmv[0][0];
        r->dmv[1][1] = r->dmv[0][1];
        if(r->rv30)
            rv34_pred_mv_rv3(r, block_type, block_type == RV34_MB_B_BACKWARD);
        else
            rv34_pred_mv_b  (r, block_type, block_type == RV34_MB_B_BACKWARD);
        rv34_mc_1mv     (r, block_type, 0, 0, 0, 2, 2, block_type == RV34_MB_B_BACKWARD);
        break;
    case RV34_MB_P_16x8:
    case RV34_MB_P_8x16:
        rv34_pred_mv(r, block_type, 0, 0);
        rv34_pred_mv(r, block_type, 1 + (block_type == RV34_MB_P_16x8), 1);
        if(block_type == RV34_MB_P_16x8){
            rv34_mc_1mv(r, block_type, 0, 0, 0,            2, 1, 0);
            rv34_mc_1mv(r, block_type, 0, 8, s->b8_stride, 2, 1, 0);
        }
        if(block_type == RV34_MB_P_8x16){
            rv34_mc_1mv(r, block_type, 0, 0, 0, 1, 2, 0);
            rv34_mc_1mv(r, block_type, 8, 0, 1, 1, 2, 0);
        }
        break;
    case RV34_MB_B_BIDIR:
        rv34_pred_mv_b  (r, block_type, 0);
        rv34_pred_mv_b  (r, block_type, 1);
        rv34_mc_2mv     (r, block_type);
        break;
    case RV34_MB_P_8x8:
        for(i=0;i< 4;i++){
            rv34_pred_mv(r, block_type, i, i);
            rv34_mc_1mv (r, block_type, (i&1)<<3, (i&2)<<2, (i&1)+(i>>1)*s->b8_stride, 1, 1, 0);
        }
        break;
    }

    return 0;
}
/** @} */ // mv group

/**
 * @name Macroblock reconstruction functions
 * @{
 */
/** mapping of RV30/40 intra prediction types to standard H.264 types */
static const int ittrans[9] = {
 DC_PRED, VERT_PRED, HOR_PRED, DIAG_DOWN_RIGHT_PRED, DIAG_DOWN_LEFT_PRED,
 VERT_RIGHT_PRED, VERT_LEFT_PRED, HOR_UP_PRED, HOR_DOWN_PRED,
};

/** mapping of RV30/40 intra 16x16 prediction types to standard H.264 types */
static const int ittrans16[4] = {
 DC_PRED8x8, VERT_PRED8x8, HOR_PRED8x8, PLANE_PRED8x8,
};

/**
 * Perform 4x4 intra prediction.
 */
static void rv34_pred_4x4_block(RV34DecContext *r, uint8_t *dst, int stride, int itype, int up, int left, int down, int right)
{
    uint8_t *prev = dst - stride + 4;
    uint32_t topleft;

    if(!up && !left)
        itype = DC_128_PRED;
    else if(!up){
        if(itype == VERT_PRED) itype = HOR_PRED;
        if(itype == DC_PRED)   itype = LEFT_DC_PRED;
    }else if(!left){
        if(itype == HOR_PRED)  itype = VERT_PRED;
        if(itype == DC_PRED)   itype = TOP_DC_PRED;
        if(itype == DIAG_DOWN_LEFT_PRED) itype = DIAG_DOWN_LEFT_PRED_RV40_NODOWN;
    }
    if(!down){
        if(itype == DIAG_DOWN_LEFT_PRED) itype = DIAG_DOWN_LEFT_PRED_RV40_NODOWN;
        if(itype == HOR_UP_PRED) itype = HOR_UP_PRED_RV40_NODOWN;
        if(itype == VERT_LEFT_PRED) itype = VERT_LEFT_PRED_RV40_NODOWN;
    }
    if(!right && up){
        topleft = dst[-stride + 3] * 0x01010101;
        prev = (uint8_t*)&topleft;
    }
    r->h.pred4x4[itype](dst, prev, stride);
}

/** add_pixels_clamped for 4x4 block */
static void rv34_add_4x4_block(uint8_t *dst, int stride, DCTELEM block[64], int off)
{
    int x, y;
    for(y = 0; y < 4; y++)
        for(x = 0; x < 4; x++)
            dst[x + y*stride] = av_clip_uint8(dst[x + y*stride] + block[off + x+y*8]);
}

static inline int adjust_pred16(int itype, int up, int left)
{
    if(!up && !left)
        itype = DC_128_PRED8x8;
    else if(!up){
        if(itype == PLANE_PRED8x8)itype = HOR_PRED8x8;
        if(itype == VERT_PRED8x8) itype = HOR_PRED8x8;
        if(itype == DC_PRED8x8)   itype = LEFT_DC_PRED8x8;
    }else if(!left){
        if(itype == PLANE_PRED8x8)itype = VERT_PRED8x8;
        if(itype == HOR_PRED8x8)  itype = VERT_PRED8x8;
        if(itype == DC_PRED8x8)   itype = TOP_DC_PRED8x8;
    }
    return itype;
}

static void rv34_output_macroblock(RV34DecContext *r, int8_t *intra_types, int cbp, int is16)
{
    MpegEncContext *s = &r->s;
    DSPContext *dsp = &s->dsp;
    int i, j;
    uint8_t *Y, *U, *V;
    int itype;
    int avail[6*8] = {0};
    int idx;

    // Set neighbour information.
    if(r->avail_cache[1])
        avail[0] = 1;
    if(r->avail_cache[2])
        avail[1] = avail[2] = 1;
    if(r->avail_cache[3])
        avail[3] = avail[4] = 1;
    if(r->avail_cache[4])
        avail[5] = 1;
    if(r->avail_cache[5])
        avail[8] = avail[16] = 1;
    if(r->avail_cache[9])
        avail[24] = avail[32] = 1;

    Y = s->dest[0];
    U = s->dest[1];
    V = s->dest[2];
    if(!is16){
        for(j = 0; j < 4; j++){
            idx = 9 + j*8;
            for(i = 0; i < 4; i++, cbp >>= 1, Y += 4, idx++){
                rv34_pred_4x4_block(r, Y, s->linesize, ittrans[intra_types[i]], avail[idx-8], avail[idx-1], avail[idx+7], avail[idx-7]);
                avail[idx] = 1;
                if(cbp & 1)
                    rv34_add_4x4_block(Y, s->linesize, s->block[(i>>1)+(j&2)], (i&1)*4+(j&1)*32);
            }
            Y += s->linesize * 4 - 4*4;
            intra_types += r->intra_types_stride;
        }
        intra_types -= r->intra_types_stride * 4;
        fill_rectangle(r->avail_cache + 6, 2, 2, 4, 0, 4);
        for(j = 0; j < 2; j++){
            idx = 6 + j*4;
            for(i = 0; i < 2; i++, cbp >>= 1, idx++){
                rv34_pred_4x4_block(r, U + i*4 + j*4*s->uvlinesize, s->uvlinesize, ittrans[intra_types[i*2+j*2*r->intra_types_stride]], r->avail_cache[idx-4], r->avail_cache[idx-1], !i && !j, r->avail_cache[idx-3]);
                rv34_pred_4x4_block(r, V + i*4 + j*4*s->uvlinesize, s->uvlinesize, ittrans[intra_types[i*2+j*2*r->intra_types_stride]], r->avail_cache[idx-4], r->avail_cache[idx-1], !i && !j, r->avail_cache[idx-3]);
                r->avail_cache[idx] = 1;
                if(cbp & 0x01)
                    rv34_add_4x4_block(U + i*4 + j*4*s->uvlinesize, s->uvlinesize, s->block[4], i*4+j*32);
                if(cbp & 0x10)
                    rv34_add_4x4_block(V + i*4 + j*4*s->uvlinesize, s->uvlinesize, s->block[5], i*4+j*32);
            }
        }
    }else{
        itype = ittrans16[intra_types[0]];
        itype = adjust_pred16(itype, r->avail_cache[6-4], r->avail_cache[6-1]);
        r->h.pred16x16[itype](Y, s->linesize);
        dsp->add_pixels_clamped(s->block[0], Y,     s->linesize);
        dsp->add_pixels_clamped(s->block[1], Y + 8, s->linesize);
        Y += s->linesize * 8;
        dsp->add_pixels_clamped(s->block[2], Y,     s->linesize);
        dsp->add_pixels_clamped(s->block[3], Y + 8, s->linesize);

        itype = ittrans16[intra_types[0]];
        if(itype == PLANE_PRED8x8) itype = DC_PRED8x8;
        itype = adjust_pred16(itype, r->avail_cache[6-4], r->avail_cache[6-1]);
        r->h.pred8x8[itype](U, s->uvlinesize);
        dsp->add_pixels_clamped(s->block[4], U, s->uvlinesize);
        r->h.pred8x8[itype](V, s->uvlinesize);
        dsp->add_pixels_clamped(s->block[5], V, s->uvlinesize);
    }
}

/**
 * mask for retrieving all bits in coded block pattern
 * corresponding to one 8x8 block
 */
#define LUMA_CBP_BLOCK_MASK 0x33

#define U_CBP_MASK 0x0F0000
#define V_CBP_MASK 0xF00000

/** @} */ // recons group


static void rv34_apply_differences(RV34DecContext *r, int cbp)
{
    static const int shifts[4] = { 0, 2, 8, 10 };
    MpegEncContext *s = &r->s;
    int i;

    for(i = 0; i < 4; i++)
        if((cbp & (LUMA_CBP_BLOCK_MASK << shifts[i])) || r->block_type == RV34_MB_P_MIX16x16)
            s->dsp.add_pixels_clamped(s->block[i], s->dest[0] + (i & 1)*8 + (i&2)*4*s->linesize, s->linesize);
    if(cbp & U_CBP_MASK)
        s->dsp.add_pixels_clamped(s->block[4], s->dest[1], s->uvlinesize);
    if(cbp & V_CBP_MASK)
        s->dsp.add_pixels_clamped(s->block[5], s->dest[2], s->uvlinesize);
}

static int is_mv_diff_gt_3(int16_t (*motion_val)[2], int step)
{
    int d;
    d = motion_val[0][0] - motion_val[-step][0];
    if(d < -3 || d > 3)
        return 1;
    d = motion_val[0][1] - motion_val[-step][1];
    if(d < -3 || d > 3)
        return 1;
    return 0;
}

static int rv34_set_deblock_coef(RV34DecContext *r)
{
    MpegEncContext *s = &r->s;
    int hmvmask = 0, vmvmask = 0, i, j;
    int midx = s->mb_x * 2 + s->mb_y * 2 * s->b8_stride;
    int16_t (*motion_val)[2] = &s->current_picture_ptr->motion_val[0][midx];
    for(j = 0; j < 16; j += 8){
        for(i = 0; i < 2; i++){
            if(is_mv_diff_gt_3(motion_val + i, 1))
                vmvmask |= 0x11 << (j + i*2);
            if((j || s->mb_y) && is_mv_diff_gt_3(motion_val + i, s->b8_stride))
                hmvmask |= 0x03 << (j + i*2);
        }
        motion_val += s->b8_stride;
    }
    if(s->first_slice_line)
        hmvmask &= ~0x000F;
    if(!s->mb_x)
        vmvmask &= ~0x1111;
    if(r->rv30){ //RV30 marks both subblocks on the edge for filtering
        vmvmask |= (vmvmask & 0x4444) >> 1;
        hmvmask |= (hmvmask & 0x0F00) >> 4;
        if(s->mb_x)
            r->deblock_coefs[s->mb_x - 1 + s->mb_y*s->mb_stride] |= (vmvmask & 0x1111) << 3;
        if(!s->first_slice_line)
            r->deblock_coefs[s->mb_x + (s->mb_y - 1)*s->mb_stride] |= (hmvmask & 0xF) << 12;
    }
    return hmvmask | vmvmask;
}

static int rv34_decode_macroblock(RV34DecContext *r, int8_t *intra_types)
{
    MpegEncContext *s = &r->s;
    GetBitContext *gb = &s->gb;
    int cbp, cbp2;
    int i, blknum, blkoff;
    DCTELEM block16[64];
    int luma_dc_quant;
    int dist;
    int mb_pos = s->mb_x + s->mb_y * s->mb_stride;

    // Calculate which neighbours are available. Maybe it's worth optimizing too.
    memset(r->avail_cache, 0, sizeof(r->avail_cache));
    fill_rectangle(r->avail_cache + 6, 2, 2, 4, 1, 4);
    dist = (s->mb_x - s->resync_mb_x) + (s->mb_y - s->resync_mb_y) * s->mb_width;
    if(s->mb_x && dist)
        r->avail_cache[5] =
        r->avail_cache[9] = s->current_picture_ptr->mb_type[mb_pos - 1];
    if(dist >= s->mb_width)
        r->avail_cache[2] =
        r->avail_cache[3] = s->current_picture_ptr->mb_type[mb_pos - s->mb_stride];
    if(((s->mb_x+1) < s->mb_width) && dist >= s->mb_width - 1)
        r->avail_cache[4] = s->current_picture_ptr->mb_type[mb_pos - s->mb_stride + 1];
    if(s->mb_x && dist > s->mb_width)
        r->avail_cache[1] = s->current_picture_ptr->mb_type[mb_pos - s->mb_stride - 1];

    s->qscale = r->si.quant;
    cbp = cbp2 = rv34_decode_mb_header(r, intra_types);
    r->cbp_luma  [mb_pos] = cbp;
    r->cbp_chroma[mb_pos] = cbp >> 16;
    if(s->pict_type == AV_PICTURE_TYPE_I)
        r->deblock_coefs[mb_pos] = 0xFFFF;
    else
        r->deblock_coefs[mb_pos] = rv34_set_deblock_coef(r) | r->cbp_luma[mb_pos];
    s->current_picture_ptr->qscale_table[mb_pos] = s->qscale;

    if(cbp == -1)
        return -1;

    luma_dc_quant = r->block_type == RV34_MB_P_MIX16x16 ? r->luma_dc_quant_p[s->qscale] : r->luma_dc_quant_i[s->qscale];
    if(r->is16){
        memset(block16, 0, sizeof(block16));
        rv34_decode_block(block16, gb, r->cur_vlcs, 3, 0);
        rv34_dequant4x4_16x16(block16, rv34_qscale_tab[luma_dc_quant],rv34_qscale_tab[s->qscale]);
        rv34_inv_transform_noround(block16);
    }

    for(i = 0; i < 16; i++, cbp >>= 1){
        if(!r->is16 && !(cbp & 1)) continue;
        blknum = ((i & 2) >> 1) + ((i & 8) >> 2);
        blkoff = ((i & 1) << 2) + ((i & 4) << 3);
        if(cbp & 1)
            rv34_decode_block(s->block[blknum] + blkoff, gb, r->cur_vlcs, r->luma_vlc, 0);
        rv34_dequant4x4(s->block[blknum] + blkoff, rv34_qscale_tab[s->qscale],rv34_qscale_tab[s->qscale]);
        if(r->is16) //FIXME: optimize
            s->block[blknum][blkoff] = block16[(i & 3) | ((i & 0xC) << 1)];
        rv34_inv_transform(s->block[blknum] + blkoff);
    }
    if(r->block_type == RV34_MB_P_MIX16x16)
        r->cur_vlcs = choose_vlc_set(r->si.quant, r->si.vlc_set, 1);
    for(; i < 24; i++, cbp >>= 1){
        if(!(cbp & 1)) continue;
        blknum = ((i & 4) >> 2) + 4;
        blkoff = ((i & 1) << 2) + ((i & 2) << 4);
        rv34_decode_block(s->block[blknum] + blkoff, gb, r->cur_vlcs, r->chroma_vlc, 1);
        rv34_dequant4x4(s->block[blknum] + blkoff, rv34_qscale_tab[rv34_chroma_quant[1][s->qscale]],rv34_qscale_tab[rv34_chroma_quant[0][s->qscale]]);
        rv34_inv_transform(s->block[blknum] + blkoff);
    }
    if(IS_INTRA(s->current_picture_ptr->mb_type[mb_pos]))
        rv34_output_macroblock(r, intra_types, cbp2, r->is16);
    else
        rv34_apply_differences(r, cbp2);

    return 0;
}

static int check_slice_end(RV34DecContext *r, MpegEncContext *s)
{
    int bits;
    if(s->mb_y >= s->mb_height)
        return 1;
    if(!s->mb_num_left)
        return 1;
    if(r->s.mb_skip_run > 1)
        return 0;
    bits = r->bits - get_bits_count(&s->gb);
    if(bits < 0 || (bits < 8 && !show_bits(&s->gb, bits)))
        return 1;
    return 0;
}

static inline int slice_compare(SliceInfo *si1, SliceInfo *si2)
{
    return si1->type   != si2->type  ||
           si1->start  >= si2->start ||
           si1->width  != si2->width ||
           si1->height != si2->height||
           si1->pts    != si2->pts;
}

static int rv34_decode_slice(RV34DecContext *r, int end, const uint8_t* buf, int buf_size)
{
    MpegEncContext *s = &r->s;
    GetBitContext *gb = &s->gb;
    int mb_pos;
    int res;

    init_get_bits(&r->s.gb, buf, buf_size*8);
    res = r->parse_slice_header(r, gb, &r->si);
    if(res < 0){
        av_log(s->avctx, AV_LOG_ERROR, "Incorrect or unknown slice header\n");
        return -1;
    }

    if ((s->mb_x == 0 && s->mb_y == 0) || s->current_picture_ptr==NULL) {
        if(s->width != r->si.width || s->height != r->si.height){
            av_log(s->avctx, AV_LOG_DEBUG, "Changing dimensions to %dx%d\n", r->si.width,r->si.height);
            MPV_common_end(s);
            s->width  = r->si.width;
            s->height = r->si.height;
            avcodec_set_dimensions(s->avctx, s->width, s->height);
            if(MPV_common_init(s) < 0)
                return -1;
            r->intra_types_stride = s->mb_width*4 + 4;
            r->intra_types_hist = av_realloc(r->intra_types_hist, r->intra_types_stride * 4 * 2 * sizeof(*r->intra_types_hist));
            r->intra_types = r->intra_types_hist + r->intra_types_stride * 4;
            r->mb_type = av_realloc(r->mb_type, r->s.mb_stride * r->s.mb_height * sizeof(*r->mb_type));
            r->cbp_luma   = av_realloc(r->cbp_luma,   r->s.mb_stride * r->s.mb_height * sizeof(*r->cbp_luma));
            r->cbp_chroma = av_realloc(r->cbp_chroma, r->s.mb_stride * r->s.mb_height * sizeof(*r->cbp_chroma));
            r->deblock_coefs = av_realloc(r->deblock_coefs, r->s.mb_stride * r->s.mb_height * sizeof(*r->deblock_coefs));
        }
        s->pict_type = r->si.type ? r->si.type : AV_PICTURE_TYPE_I;
        if(MPV_frame_start(s, s->avctx) < 0)
            return -1;
        ff_er_frame_start(s);
        r->cur_pts = r->si.pts;
        if(s->pict_type != AV_PICTURE_TYPE_B){
            r->last_pts = r->next_pts;
            r->next_pts = r->cur_pts;
        }
        s->mb_x = s->mb_y = 0;
    } else {
        int slice_type = r->si.type ? r->si.type : AV_PICTURE_TYPE_I;

        if (slice_type != s->pict_type) {
            av_log(s->avctx, AV_LOG_ERROR, "Slice type mismatch\n");
            return AVERROR_INVALIDDATA;
        }
        if (s->width != r->si.width || s->height != r->si.height) {
            av_log(s->avctx, AV_LOG_ERROR, "Size mismatch\n");
            return AVERROR_INVALIDDATA;
        }
    }

    r->si.end = end;
    s->qscale = r->si.quant;
    r->bits = buf_size*8;
    s->mb_num_left = r->si.end - r->si.start;
    r->s.mb_skip_run = 0;

    mb_pos = s->mb_x + s->mb_y * s->mb_width;
    if(r->si.start != mb_pos){
        av_log(s->avctx, AV_LOG_ERROR, "Slice indicates MB offset %d, got %d\n", r->si.start, mb_pos);
        s->mb_x = r->si.start % s->mb_width;
        s->mb_y = r->si.start / s->mb_width;
    }
    memset(r->intra_types_hist, -1, r->intra_types_stride * 4 * 2 * sizeof(*r->intra_types_hist));
    s->first_slice_line = 1;
    s->resync_mb_x= s->mb_x;
    s->resync_mb_y= s->mb_y;

    ff_init_block_index(s);
    while(!check_slice_end(r, s)) {
        ff_update_block_index(s);
        s->dsp.clear_blocks(s->block[0]);

        if(rv34_decode_macroblock(r, r->intra_types + s->mb_x * 4 + 4) < 0){
            ff_er_add_slice(s, s->resync_mb_x, s->resync_mb_y, s->mb_x-1, s->mb_y, AC_ERROR|DC_ERROR|MV_ERROR);
            return -1;
        }
        if (++s->mb_x == s->mb_width) {
            s->mb_x = 0;
            s->mb_y++;
            ff_init_block_index(s);

            memmove(r->intra_types_hist, r->intra_types, r->intra_types_stride * 4 * sizeof(*r->intra_types_hist));
            memset(r->intra_types, -1, r->intra_types_stride * 4 * sizeof(*r->intra_types_hist));

            if(r->loop_filter && s->mb_y >= 2)
                r->loop_filter(r, s->mb_y - 2);
        }
        if(s->mb_x == s->resync_mb_x)
            s->first_slice_line=0;
        s->mb_num_left--;
    }
    ff_er_add_slice(s, s->resync_mb_x, s->resync_mb_y, s->mb_x-1, s->mb_y, AC_END|DC_END|MV_END);

    return s->mb_y == s->mb_height;
}

/** @} */ // recons group end

/**
 * Initialize decoder.
 */
av_cold int ff_rv34_decode_init(AVCodecContext *avctx)
{
    RV34DecContext *r = avctx->priv_data;
    MpegEncContext *s = &r->s;

    MPV_decode_defaults(s);
    s->avctx= avctx;
    s->out_format = FMT_H263;
    s->codec_id= avctx->codec_id;

    s->width = avctx->width;
    s->height = avctx->height;

    r->s.avctx = avctx;
    avctx->flags |= CODEC_FLAG_EMU_EDGE;
    r->s.flags |= CODEC_FLAG_EMU_EDGE;
    avctx->pix_fmt = PIX_FMT_YUV420P;
    avctx->has_b_frames = 1;
    s->low_delay = 0;

    if (MPV_common_init(s) < 0)
        return -1;

    ff_h264_pred_init(&r->h, CODEC_ID_RV40, 8);

    r->intra_types_stride = 4*s->mb_stride + 4;
    r->intra_types_hist = av_malloc(r->intra_types_stride * 4 * 2 * sizeof(*r->intra_types_hist));
    r->intra_types = r->intra_types_hist + r->intra_types_stride * 4;

    r->mb_type = av_mallocz(r->s.mb_stride * r->s.mb_height * sizeof(*r->mb_type));

    r->cbp_luma   = av_malloc(r->s.mb_stride * r->s.mb_height * sizeof(*r->cbp_luma));
    r->cbp_chroma = av_malloc(r->s.mb_stride * r->s.mb_height * sizeof(*r->cbp_chroma));
    r->deblock_coefs = av_malloc(r->s.mb_stride * r->s.mb_height * sizeof(*r->deblock_coefs));

    if(!intra_vlcs[0].cbppattern[0].bits)
        rv34_init_tables();

    return 0;
}

static int get_slice_offset(AVCodecContext *avctx, const uint8_t *buf, int n)
{
    if(avctx->slice_count) return avctx->slice_offset[n];
    else                   return AV_RL32(buf + n*8 - 4) == 1 ? AV_RL32(buf + n*8) :  AV_RB32(buf + n*8);
}

int ff_rv34_decode_frame(AVCodecContext *avctx,
                            void *data, int *data_size,
                            AVPacket *avpkt)
{
    const uint8_t *buf = avpkt->data;
    int buf_size = avpkt->size;
    RV34DecContext *r = avctx->priv_data;
    MpegEncContext *s = &r->s;
    AVFrame *pict = data;
    SliceInfo si;
    int i;
    int slice_count;
    const uint8_t *slices_hdr = NULL;
    int last = 0;

    /* no supplementary picture */
    if (buf_size == 0) {
        /* special case for last picture */
        if (s->low_delay==0 && s->next_picture_ptr) {
            *pict= *(AVFrame*)s->next_picture_ptr;
            s->next_picture_ptr= NULL;

            *data_size = sizeof(AVFrame);
        }
        return 0;
    }

    if(!avctx->slice_count){
        slice_count = (*buf++) + 1;
        slices_hdr = buf + 4;
        buf += 8 * slice_count;
        buf_size -= 1 + 8 * slice_count;
    }else
        slice_count = avctx->slice_count;

    //parse first slice header to check whether this frame can be decoded
    if(get_slice_offset(avctx, slices_hdr, 0) < 0 ||
       get_slice_offset(avctx, slices_hdr, 0) > buf_size){
        av_log(avctx, AV_LOG_ERROR, "Slice offset is invalid\n");
        return -1;
    }
    init_get_bits(&s->gb, buf+get_slice_offset(avctx, slices_hdr, 0), (buf_size-get_slice_offset(avctx, slices_hdr, 0))*8);
    if(r->parse_slice_header(r, &r->s.gb, &si) < 0 || si.start){
        av_log(avctx, AV_LOG_ERROR, "First slice header is incorrect\n");
        return -1;
    }
    if((!s->last_picture_ptr || !s->last_picture_ptr->data[0]) && si.type == AV_PICTURE_TYPE_B)
        return -1;
#if FF_API_HURRY_UP
    /* skip b frames if we are in a hurry */
    if(avctx->hurry_up && si.type==FF_B_TYPE) return buf_size;
#endif
    if(   (avctx->skip_frame >= AVDISCARD_NONREF && si.type==AV_PICTURE_TYPE_B)
       || (avctx->skip_frame >= AVDISCARD_NONKEY && si.type!=AV_PICTURE_TYPE_I)
       ||  avctx->skip_frame >= AVDISCARD_ALL)
<<<<<<< HEAD
        return buf_size;
#if FF_API_HURRY_UP
    /* skip everything if we are in a hurry>=5 */
    if(avctx->hurry_up>=5)
        return buf_size;
#endif
=======
        return avpkt->size;
>>>>>>> 056e9efc

    for(i=0; i<slice_count; i++){
        int offset= get_slice_offset(avctx, slices_hdr, i);
        int size;
        if(i+1 == slice_count)
            size= buf_size - offset;
        else
            size= get_slice_offset(avctx, slices_hdr, i+1) - offset;

        if(offset < 0 || offset > buf_size){
            av_log(avctx, AV_LOG_ERROR, "Slice offset is invalid\n");
            break;
        }

        r->si.end = s->mb_width * s->mb_height;
        if(i+1 < slice_count){
            if (get_slice_offset(avctx, slices_hdr, i+1) < 0 ||
                get_slice_offset(avctx, slices_hdr, i+1) > buf_size) {
                av_log(avctx, AV_LOG_ERROR, "Slice offset is invalid\n");
                break;
            }
            init_get_bits(&s->gb, buf+get_slice_offset(avctx, slices_hdr, i+1), (buf_size-get_slice_offset(avctx, slices_hdr, i+1))*8);
            if(r->parse_slice_header(r, &r->s.gb, &si) < 0){
                if(i+2 < slice_count)
                    size = get_slice_offset(avctx, slices_hdr, i+2) - offset;
                else
                    size = buf_size - offset;
            }else
                r->si.end = si.start;
        }
        if (size < 0 || size > buf_size - offset) {
            av_log(avctx, AV_LOG_ERROR, "Slice size is invalid\n");
            break;
        }
        last = rv34_decode_slice(r, r->si.end, buf + offset, size);
        s->mb_num_left = r->s.mb_x + r->s.mb_y*r->s.mb_width - r->si.start;
        if(last)
            break;
    }

    if(last && s->current_picture_ptr){
        if(r->loop_filter)
            r->loop_filter(r, s->mb_height - 1);
        ff_er_frame_end(s);
        MPV_frame_end(s);
        if (s->pict_type == AV_PICTURE_TYPE_B || s->low_delay) {
            *pict= *(AVFrame*)s->current_picture_ptr;
        } else if (s->last_picture_ptr != NULL) {
            *pict= *(AVFrame*)s->last_picture_ptr;
        }

        if(s->last_picture_ptr || s->low_delay){
            *data_size = sizeof(AVFrame);
            ff_print_debug_info(s, pict);
        }
        s->current_picture_ptr= NULL; //so we can detect if frame_end wasnt called (find some nicer solution...)
    }
    return avpkt->size;
}

av_cold int ff_rv34_decode_end(AVCodecContext *avctx)
{
    RV34DecContext *r = avctx->priv_data;

    MPV_common_end(&r->s);

    av_freep(&r->intra_types_hist);
    r->intra_types = NULL;
    av_freep(&r->mb_type);
    av_freep(&r->cbp_luma);
    av_freep(&r->cbp_chroma);
    av_freep(&r->deblock_coefs);

    return 0;
}<|MERGE_RESOLUTION|>--- conflicted
+++ resolved
@@ -1470,17 +1470,12 @@
 #endif
     if(   (avctx->skip_frame >= AVDISCARD_NONREF && si.type==AV_PICTURE_TYPE_B)
        || (avctx->skip_frame >= AVDISCARD_NONKEY && si.type!=AV_PICTURE_TYPE_I)
-       ||  avctx->skip_frame >= AVDISCARD_ALL)
-<<<<<<< HEAD
-        return buf_size;
+       ||  avctx->skip_frame >= AVDISCARD_ALL)        return avpkt->size;
 #if FF_API_HURRY_UP
     /* skip everything if we are in a hurry>=5 */
     if(avctx->hurry_up>=5)
         return buf_size;
 #endif
-=======
-        return avpkt->size;
->>>>>>> 056e9efc
 
     for(i=0; i<slice_count; i++){
         int offset= get_slice_offset(avctx, slices_hdr, i);
