/*
 * utils for libavcodec
 * Copyright (c) 2001 Fabrice Bellard
 * Copyright (c) 2002-2004 Michael Niedermayer <michaelni@gmx.at>
 *
 * This file is part of FFmpeg.
 *
 * FFmpeg is free software; you can redistribute it and/or
 * modify it under the terms of the GNU Lesser General Public
 * License as published by the Free Software Foundation; either
 * version 2.1 of the License, or (at your option) any later version.
 *
 * FFmpeg is distributed in the hope that it will be useful,
 * but WITHOUT ANY WARRANTY; without even the implied warranty of
 * MERCHANTABILITY or FITNESS FOR A PARTICULAR PURPOSE.  See the GNU
 * Lesser General Public License for more details.
 *
 * You should have received a copy of the GNU Lesser General Public
 * License along with FFmpeg; if not, write to the Free Software
 * Foundation, Inc., 51 Franklin Street, Fifth Floor, Boston, MA 02110-1301 USA
 */

/**
 * @file
 * utils.
 */

#include "config.h"
#include "libavutil/atomic.h"
#include "libavutil/attributes.h"
#include "libavutil/avassert.h"
#include "libavutil/avstring.h"
#include "libavutil/bprint.h"
#include "libavutil/channel_layout.h"
#include "libavutil/crc.h"
#include "libavutil/frame.h"
#include "libavutil/internal.h"
#include "libavutil/mathematics.h"
#include "libavutil/pixdesc.h"
#include "libavutil/imgutils.h"
#include "libavutil/samplefmt.h"
#include "libavutil/dict.h"
#include "avcodec.h"
#include "dsputil.h"
#include "libavutil/opt.h"
#include "thread.h"
#include "frame_thread_encoder.h"
#include "internal.h"
#include "bytestream.h"
#include "version.h"
#include <stdlib.h>
#include <stdarg.h>
#include <limits.h>
#include <float.h>
#if CONFIG_ICONV
# include <iconv.h>
#endif

#if HAVE_PTHREADS
#include <pthread.h>
#elif HAVE_W32THREADS
#include "compat/w32pthreads.h"
#elif HAVE_OS2THREADS
#include "compat/os2threads.h"
#endif

#if HAVE_PTHREADS || HAVE_W32THREADS || HAVE_OS2THREADS
static int default_lockmgr_cb(void **arg, enum AVLockOp op)
{
    void * volatile * mutex = arg;
    int err;

    switch (op) {
    case AV_LOCK_CREATE:
        return 0;
    case AV_LOCK_OBTAIN:
        if (!*mutex) {
            pthread_mutex_t *tmp = av_malloc(sizeof(pthread_mutex_t));
            if (!tmp)
                return AVERROR(ENOMEM);
            if ((err = pthread_mutex_init(tmp, NULL))) {
                av_free(tmp);
                return AVERROR(err);
            }
            if (avpriv_atomic_ptr_cas(mutex, NULL, tmp)) {
                pthread_mutex_destroy(tmp);
                av_free(tmp);
            }
        }

        if ((err = pthread_mutex_lock(*mutex)))
            return AVERROR(err);

        return 0;
    case AV_LOCK_RELEASE:
        if ((err = pthread_mutex_unlock(*mutex)))
            return AVERROR(err);

        return 0;
    case AV_LOCK_DESTROY:
        if (*mutex)
            pthread_mutex_destroy(*mutex);
        av_free(*mutex);
        avpriv_atomic_ptr_cas(mutex, *mutex, NULL);
        return 0;
    }
    return 1;
}
static int (*lockmgr_cb)(void **mutex, enum AVLockOp op) = default_lockmgr_cb;
#else
static int (*lockmgr_cb)(void **mutex, enum AVLockOp op) = NULL;
#endif


volatile int ff_avcodec_locked;
static int volatile entangled_thread_counter = 0;
static void *codec_mutex;
static void *avformat_mutex;

void *av_fast_realloc(void *ptr, unsigned int *size, size_t min_size)
{
    if (min_size < *size)
        return ptr;

    min_size = FFMAX(17 * min_size / 16 + 32, min_size);

    ptr = av_realloc(ptr, min_size);
    /* we could set this to the unmodified min_size but this is safer
     * if the user lost the ptr and uses NULL now
     */
    if (!ptr)
        min_size = 0;

    *size = min_size;

    return ptr;
}

static inline int ff_fast_malloc(void *ptr, unsigned int *size, size_t min_size, int zero_realloc)
{
    void **p = ptr;
    if (min_size < *size)
        return 0;
    min_size = FFMAX(17 * min_size / 16 + 32, min_size);
    av_free(*p);
    *p = zero_realloc ? av_mallocz(min_size) : av_malloc(min_size);
    if (!*p)
        min_size = 0;
    *size = min_size;
    return 1;
}

void av_fast_malloc(void *ptr, unsigned int *size, size_t min_size)
{
    ff_fast_malloc(ptr, size, min_size, 0);
}

void av_fast_padded_malloc(void *ptr, unsigned int *size, size_t min_size)
{
    uint8_t **p = ptr;
    if (min_size > SIZE_MAX - FF_INPUT_BUFFER_PADDING_SIZE) {
        av_freep(p);
        *size = 0;
        return;
    }
    if (!ff_fast_malloc(p, size, min_size + FF_INPUT_BUFFER_PADDING_SIZE, 1))
        memset(*p + min_size, 0, FF_INPUT_BUFFER_PADDING_SIZE);
}

void av_fast_padded_mallocz(void *ptr, unsigned int *size, size_t min_size)
{
    uint8_t **p = ptr;
    if (min_size > SIZE_MAX - FF_INPUT_BUFFER_PADDING_SIZE) {
        av_freep(p);
        *size = 0;
        return;
    }
    if (!ff_fast_malloc(p, size, min_size + FF_INPUT_BUFFER_PADDING_SIZE, 1))
        memset(*p, 0, min_size + FF_INPUT_BUFFER_PADDING_SIZE);
}

/* encoder management */
static AVCodec *first_avcodec = NULL;

AVCodec *av_codec_next(const AVCodec *c)
{
    if (c)
        return c->next;
    else
        return first_avcodec;
}

static av_cold void avcodec_init(void)
{
    static int initialized = 0;

    if (initialized != 0)
        return;
    initialized = 1;

    if (CONFIG_DSPUTIL)
        ff_dsputil_static_init();
}

int av_codec_is_encoder(const AVCodec *codec)
{
    return codec && (codec->encode_sub || codec->encode2);
}

int av_codec_is_decoder(const AVCodec *codec)
{
    return codec && codec->decode;
}

av_cold void avcodec_register(AVCodec *codec)
{
    AVCodec **p;
    avcodec_init();
    p = &first_avcodec;
    codec->next = NULL;
    while(avpriv_atomic_ptr_cas((void * volatile *)p, NULL, codec))
        p = &(*p)->next;

    if (codec->init_static_data)
        codec->init_static_data(codec);
}

unsigned avcodec_get_edge_width(void)
{
    return EDGE_WIDTH;
}

#if FF_API_SET_DIMENSIONS
void avcodec_set_dimensions(AVCodecContext *s, int width, int height)
{
    ff_set_dimensions(s, width, height);
}
#endif

int ff_set_dimensions(AVCodecContext *s, int width, int height)
{
    int ret = av_image_check_size(width, height, 0, s);

    if (ret < 0)
        width = height = 0;

    s->coded_width  = width;
    s->coded_height = height;
    s->width        = FF_CEIL_RSHIFT(width,  s->lowres);
    s->height       = FF_CEIL_RSHIFT(height, s->lowres);

    return ret;
}

#if HAVE_NEON || ARCH_PPC || HAVE_MMX
#   define STRIDE_ALIGN 16
#else
#   define STRIDE_ALIGN 8
#endif

void avcodec_align_dimensions2(AVCodecContext *s, int *width, int *height,
                               int linesize_align[AV_NUM_DATA_POINTERS])
{
    int i;
    int w_align = 1;
    int h_align = 1;

    switch (s->pix_fmt) {
    case AV_PIX_FMT_YUV420P:
    case AV_PIX_FMT_YUYV422:
    case AV_PIX_FMT_UYVY422:
    case AV_PIX_FMT_YUV422P:
    case AV_PIX_FMT_YUV440P:
    case AV_PIX_FMT_YUV444P:
    case AV_PIX_FMT_GBRAP:
    case AV_PIX_FMT_GBRP:
    case AV_PIX_FMT_GRAY8:
    case AV_PIX_FMT_GRAY16BE:
    case AV_PIX_FMT_GRAY16LE:
    case AV_PIX_FMT_YUVJ420P:
    case AV_PIX_FMT_YUVJ422P:
    case AV_PIX_FMT_YUVJ440P:
    case AV_PIX_FMT_YUVJ444P:
    case AV_PIX_FMT_YUVA420P:
    case AV_PIX_FMT_YUVA422P:
    case AV_PIX_FMT_YUVA444P:
    case AV_PIX_FMT_YUV420P9LE:
    case AV_PIX_FMT_YUV420P9BE:
    case AV_PIX_FMT_YUV420P10LE:
    case AV_PIX_FMT_YUV420P10BE:
    case AV_PIX_FMT_YUV420P12LE:
    case AV_PIX_FMT_YUV420P12BE:
    case AV_PIX_FMT_YUV420P14LE:
    case AV_PIX_FMT_YUV420P14BE:
    case AV_PIX_FMT_YUV420P16LE:
    case AV_PIX_FMT_YUV420P16BE:
    case AV_PIX_FMT_YUV422P9LE:
    case AV_PIX_FMT_YUV422P9BE:
    case AV_PIX_FMT_YUV422P10LE:
    case AV_PIX_FMT_YUV422P10BE:
    case AV_PIX_FMT_YUV422P12LE:
    case AV_PIX_FMT_YUV422P12BE:
    case AV_PIX_FMT_YUV422P14LE:
    case AV_PIX_FMT_YUV422P14BE:
    case AV_PIX_FMT_YUV422P16LE:
    case AV_PIX_FMT_YUV422P16BE:
    case AV_PIX_FMT_YUV444P9LE:
    case AV_PIX_FMT_YUV444P9BE:
    case AV_PIX_FMT_YUV444P10LE:
    case AV_PIX_FMT_YUV444P10BE:
    case AV_PIX_FMT_YUV444P12LE:
    case AV_PIX_FMT_YUV444P12BE:
    case AV_PIX_FMT_YUV444P14LE:
    case AV_PIX_FMT_YUV444P14BE:
    case AV_PIX_FMT_YUV444P16LE:
    case AV_PIX_FMT_YUV444P16BE:
    case AV_PIX_FMT_YUVA420P9LE:
    case AV_PIX_FMT_YUVA420P9BE:
    case AV_PIX_FMT_YUVA420P10LE:
    case AV_PIX_FMT_YUVA420P10BE:
    case AV_PIX_FMT_YUVA420P16LE:
    case AV_PIX_FMT_YUVA420P16BE:
    case AV_PIX_FMT_YUVA422P9LE:
    case AV_PIX_FMT_YUVA422P9BE:
    case AV_PIX_FMT_YUVA422P10LE:
    case AV_PIX_FMT_YUVA422P10BE:
    case AV_PIX_FMT_YUVA422P16LE:
    case AV_PIX_FMT_YUVA422P16BE:
    case AV_PIX_FMT_YUVA444P9LE:
    case AV_PIX_FMT_YUVA444P9BE:
    case AV_PIX_FMT_YUVA444P10LE:
    case AV_PIX_FMT_YUVA444P10BE:
    case AV_PIX_FMT_YUVA444P16LE:
    case AV_PIX_FMT_YUVA444P16BE:
    case AV_PIX_FMT_GBRP9LE:
    case AV_PIX_FMT_GBRP9BE:
    case AV_PIX_FMT_GBRP10LE:
    case AV_PIX_FMT_GBRP10BE:
    case AV_PIX_FMT_GBRP12LE:
    case AV_PIX_FMT_GBRP12BE:
    case AV_PIX_FMT_GBRP14LE:
    case AV_PIX_FMT_GBRP14BE:
        w_align = 16; //FIXME assume 16 pixel per macroblock
        h_align = 16 * 2; // interlaced needs 2 macroblocks height
        break;
    case AV_PIX_FMT_YUV411P:
    case AV_PIX_FMT_YUVJ411P:
    case AV_PIX_FMT_UYYVYY411:
        w_align = 32;
        h_align = 8;
        break;
    case AV_PIX_FMT_YUV410P:
        if (s->codec_id == AV_CODEC_ID_SVQ1) {
            w_align = 64;
            h_align = 64;
        }
        break;
    case AV_PIX_FMT_RGB555:
        if (s->codec_id == AV_CODEC_ID_RPZA) {
            w_align = 4;
            h_align = 4;
        }
        break;
    case AV_PIX_FMT_PAL8:
    case AV_PIX_FMT_BGR8:
    case AV_PIX_FMT_RGB8:
        if (s->codec_id == AV_CODEC_ID_SMC ||
            s->codec_id == AV_CODEC_ID_CINEPAK) {
            w_align = 4;
            h_align = 4;
        }
        break;
    case AV_PIX_FMT_BGR24:
        if ((s->codec_id == AV_CODEC_ID_MSZH) ||
            (s->codec_id == AV_CODEC_ID_ZLIB)) {
            w_align = 4;
            h_align = 4;
        }
        break;
    case AV_PIX_FMT_RGB24:
        if (s->codec_id == AV_CODEC_ID_CINEPAK) {
            w_align = 4;
            h_align = 4;
        }
        break;
    default:
        w_align = 1;
        h_align = 1;
        break;
    }

    if (s->codec_id == AV_CODEC_ID_IFF_ILBM || s->codec_id == AV_CODEC_ID_IFF_BYTERUN1) {
        w_align = FFMAX(w_align, 8);
    }

    *width  = FFALIGN(*width, w_align);
    *height = FFALIGN(*height, h_align);
    if (s->codec_id == AV_CODEC_ID_H264 || s->lowres)
        // some of the optimized chroma MC reads one line too much
        // which is also done in mpeg decoders with lowres > 0
        *height += 2;

    for (i = 0; i < 4; i++)
        linesize_align[i] = STRIDE_ALIGN;
}

void avcodec_align_dimensions(AVCodecContext *s, int *width, int *height)
{
    const AVPixFmtDescriptor *desc = av_pix_fmt_desc_get(s->pix_fmt);
    int chroma_shift = desc->log2_chroma_w;
    int linesize_align[AV_NUM_DATA_POINTERS];
    int align;

    avcodec_align_dimensions2(s, width, height, linesize_align);
    align               = FFMAX(linesize_align[0], linesize_align[3]);
    linesize_align[1] <<= chroma_shift;
    linesize_align[2] <<= chroma_shift;
    align               = FFMAX3(align, linesize_align[1], linesize_align[2]);
    *width              = FFALIGN(*width, align);
}

int avcodec_enum_to_chroma_pos(int *xpos, int *ypos, enum AVChromaLocation pos)
{
    if (pos <= AVCHROMA_LOC_UNSPECIFIED || pos >= AVCHROMA_LOC_NB)
        return AVERROR(EINVAL);
    pos--;

    *xpos = (pos&1) * 128;
    *ypos = ((pos>>1)^(pos<4)) * 128;

    return 0;
}

enum AVChromaLocation avcodec_chroma_pos_to_enum(int xpos, int ypos)
{
    int pos, xout, yout;

    for (pos = AVCHROMA_LOC_UNSPECIFIED + 1; pos < AVCHROMA_LOC_NB; pos++) {
        if (avcodec_enum_to_chroma_pos(&xout, &yout, pos) == 0 && xout == xpos && yout == ypos)
            return pos;
    }
    return AVCHROMA_LOC_UNSPECIFIED;
}

int avcodec_fill_audio_frame(AVFrame *frame, int nb_channels,
                             enum AVSampleFormat sample_fmt, const uint8_t *buf,
                             int buf_size, int align)
{
    int ch, planar, needed_size, ret = 0;

    needed_size = av_samples_get_buffer_size(NULL, nb_channels,
                                             frame->nb_samples, sample_fmt,
                                             align);
    if (buf_size < needed_size)
        return AVERROR(EINVAL);

    planar = av_sample_fmt_is_planar(sample_fmt);
    if (planar && nb_channels > AV_NUM_DATA_POINTERS) {
        if (!(frame->extended_data = av_mallocz(nb_channels *
                                                sizeof(*frame->extended_data))))
            return AVERROR(ENOMEM);
    } else {
        frame->extended_data = frame->data;
    }

    if ((ret = av_samples_fill_arrays(frame->extended_data, &frame->linesize[0],
                                      (uint8_t *)(intptr_t)buf, nb_channels, frame->nb_samples,
                                      sample_fmt, align)) < 0) {
        if (frame->extended_data != frame->data)
            av_freep(&frame->extended_data);
        return ret;
    }
    if (frame->extended_data != frame->data) {
        for (ch = 0; ch < AV_NUM_DATA_POINTERS; ch++)
            frame->data[ch] = frame->extended_data[ch];
    }

    return ret;
}

static int update_frame_pool(AVCodecContext *avctx, AVFrame *frame)
{
    FramePool *pool = avctx->internal->pool;
    int i, ret;

    switch (avctx->codec_type) {
    case AVMEDIA_TYPE_VIDEO: {
        AVPicture picture;
        int size[4] = { 0 };
        int w = frame->width;
        int h = frame->height;
        int tmpsize, unaligned;

        if (pool->format == frame->format &&
            pool->width == frame->width && pool->height == frame->height)
            return 0;

        avcodec_align_dimensions2(avctx, &w, &h, pool->stride_align);

        if (!(avctx->flags & CODEC_FLAG_EMU_EDGE)) {
            w += EDGE_WIDTH * 2;
            h += EDGE_WIDTH * 2;
        }

        do {
            // NOTE: do not align linesizes individually, this breaks e.g. assumptions
            // that linesize[0] == 2*linesize[1] in the MPEG-encoder for 4:2:2
            av_image_fill_linesizes(picture.linesize, avctx->pix_fmt, w);
            // increase alignment of w for next try (rhs gives the lowest bit set in w)
            w += w & ~(w - 1);

            unaligned = 0;
            for (i = 0; i < 4; i++)
                unaligned |= picture.linesize[i] % pool->stride_align[i];
        } while (unaligned);

        tmpsize = av_image_fill_pointers(picture.data, avctx->pix_fmt, h,
                                         NULL, picture.linesize);
        if (tmpsize < 0)
            return -1;

        for (i = 0; i < 3 && picture.data[i + 1]; i++)
            size[i] = picture.data[i + 1] - picture.data[i];
        size[i] = tmpsize - (picture.data[i] - picture.data[0]);

        for (i = 0; i < 4; i++) {
            av_buffer_pool_uninit(&pool->pools[i]);
            pool->linesize[i] = picture.linesize[i];
            if (size[i]) {
                pool->pools[i] = av_buffer_pool_init(size[i] + 16 + STRIDE_ALIGN - 1,
                                                     CONFIG_MEMORY_POISONING ?
                                                        NULL :
                                                        av_buffer_allocz);
                if (!pool->pools[i]) {
                    ret = AVERROR(ENOMEM);
                    goto fail;
                }
            }
        }
        pool->format = frame->format;
        pool->width  = frame->width;
        pool->height = frame->height;

        break;
        }
    case AVMEDIA_TYPE_AUDIO: {
        int ch     = av_frame_get_channels(frame); //av_get_channel_layout_nb_channels(frame->channel_layout);
        int planar = av_sample_fmt_is_planar(frame->format);
        int planes = planar ? ch : 1;

        if (pool->format == frame->format && pool->planes == planes &&
            pool->channels == ch && frame->nb_samples == pool->samples)
            return 0;

        av_buffer_pool_uninit(&pool->pools[0]);
        ret = av_samples_get_buffer_size(&pool->linesize[0], ch,
                                         frame->nb_samples, frame->format, 0);
        if (ret < 0)
            goto fail;

        pool->pools[0] = av_buffer_pool_init(pool->linesize[0], NULL);
        if (!pool->pools[0]) {
            ret = AVERROR(ENOMEM);
            goto fail;
        }

        pool->format     = frame->format;
        pool->planes     = planes;
        pool->channels   = ch;
        pool->samples = frame->nb_samples;
        break;
        }
    default: av_assert0(0);
    }
    return 0;
fail:
    for (i = 0; i < 4; i++)
        av_buffer_pool_uninit(&pool->pools[i]);
    pool->format = -1;
    pool->planes = pool->channels = pool->samples = 0;
    pool->width  = pool->height = 0;
    return ret;
}

static int audio_get_buffer(AVCodecContext *avctx, AVFrame *frame)
{
    FramePool *pool = avctx->internal->pool;
    int planes = pool->planes;
    int i;

    frame->linesize[0] = pool->linesize[0];

    if (planes > AV_NUM_DATA_POINTERS) {
        frame->extended_data = av_mallocz(planes * sizeof(*frame->extended_data));
        frame->nb_extended_buf = planes - AV_NUM_DATA_POINTERS;
        frame->extended_buf  = av_mallocz(frame->nb_extended_buf *
                                          sizeof(*frame->extended_buf));
        if (!frame->extended_data || !frame->extended_buf) {
            av_freep(&frame->extended_data);
            av_freep(&frame->extended_buf);
            return AVERROR(ENOMEM);
        }
    } else {
        frame->extended_data = frame->data;
        av_assert0(frame->nb_extended_buf == 0);
    }

    for (i = 0; i < FFMIN(planes, AV_NUM_DATA_POINTERS); i++) {
        frame->buf[i] = av_buffer_pool_get(pool->pools[0]);
        if (!frame->buf[i])
            goto fail;
        frame->extended_data[i] = frame->data[i] = frame->buf[i]->data;
    }
    for (i = 0; i < frame->nb_extended_buf; i++) {
        frame->extended_buf[i] = av_buffer_pool_get(pool->pools[0]);
        if (!frame->extended_buf[i])
            goto fail;
        frame->extended_data[i + AV_NUM_DATA_POINTERS] = frame->extended_buf[i]->data;
    }

    if (avctx->debug & FF_DEBUG_BUFFERS)
        av_log(avctx, AV_LOG_DEBUG, "default_get_buffer called on frame %p", frame);

    return 0;
fail:
    av_frame_unref(frame);
    return AVERROR(ENOMEM);
}

static int video_get_buffer(AVCodecContext *s, AVFrame *pic)
{
    FramePool *pool = s->internal->pool;
    const AVPixFmtDescriptor *desc = av_pix_fmt_desc_get(pic->format);
    int pixel_size = desc->comp[0].step_minus1 + 1;
    int h_chroma_shift, v_chroma_shift;
    int i;

    if (pic->data[0] != NULL) {
        av_log(s, AV_LOG_ERROR, "pic->data[0]!=NULL in avcodec_default_get_buffer\n");
        return -1;
    }

    memset(pic->data, 0, sizeof(pic->data));
    pic->extended_data = pic->data;

    av_pix_fmt_get_chroma_sub_sample(s->pix_fmt, &h_chroma_shift, &v_chroma_shift);

    for (i = 0; i < 4 && pool->pools[i]; i++) {
        const int h_shift = i == 0 ? 0 : h_chroma_shift;
        const int v_shift = i == 0 ? 0 : v_chroma_shift;
        int is_planar = pool->pools[2] || (i==0 && s->pix_fmt == AV_PIX_FMT_GRAY8);

        pic->linesize[i] = pool->linesize[i];

        pic->buf[i] = av_buffer_pool_get(pool->pools[i]);
        if (!pic->buf[i])
            goto fail;

        // no edge if EDGE EMU or not planar YUV
        if ((s->flags & CODEC_FLAG_EMU_EDGE) || !is_planar)
            pic->data[i] = pic->buf[i]->data;
        else {
            pic->data[i] = pic->buf[i]->data +
                FFALIGN((pic->linesize[i] * EDGE_WIDTH >> v_shift) +
                        (pixel_size * EDGE_WIDTH >> h_shift), pool->stride_align[i]);
        }
    }
    for (; i < AV_NUM_DATA_POINTERS; i++) {
        pic->data[i] = NULL;
        pic->linesize[i] = 0;
    }
    if (pic->data[1] && !pic->data[2])
        avpriv_set_systematic_pal2((uint32_t *)pic->data[1], s->pix_fmt);

    if (s->debug & FF_DEBUG_BUFFERS)
        av_log(s, AV_LOG_DEBUG, "default_get_buffer called on pic %p\n", pic);

    return 0;
fail:
    av_frame_unref(pic);
    return AVERROR(ENOMEM);
}

void avpriv_color_frame(AVFrame *frame, const int c[4])
{
    const AVPixFmtDescriptor *desc = av_pix_fmt_desc_get(frame->format);
    int p, y, x;

    av_assert0(desc->flags & AV_PIX_FMT_FLAG_PLANAR);

    for (p = 0; p<desc->nb_components; p++) {
        uint8_t *dst = frame->data[p];
        int is_chroma = p == 1 || p == 2;
        int bytes  = is_chroma ? FF_CEIL_RSHIFT(frame->width,  desc->log2_chroma_w) : frame->width;
        int height = is_chroma ? FF_CEIL_RSHIFT(frame->height, desc->log2_chroma_h) : frame->height;
        for (y = 0; y < height; y++) {
            if (desc->comp[0].depth_minus1 >= 8) {
                for (x = 0; x<bytes; x++)
                    ((uint16_t*)dst)[x] = c[p];
            }else
                memset(dst, c[p], bytes);
            dst += frame->linesize[p];
        }
    }
}

int avcodec_default_get_buffer2(AVCodecContext *avctx, AVFrame *frame, int flags)
{
    int ret;

    if ((ret = update_frame_pool(avctx, frame)) < 0)
        return ret;

#if FF_API_GET_BUFFER
FF_DISABLE_DEPRECATION_WARNINGS
    frame->type = FF_BUFFER_TYPE_INTERNAL;
FF_ENABLE_DEPRECATION_WARNINGS
#endif

    switch (avctx->codec_type) {
    case AVMEDIA_TYPE_VIDEO:
        return video_get_buffer(avctx, frame);
    case AVMEDIA_TYPE_AUDIO:
        return audio_get_buffer(avctx, frame);
    default:
        return -1;
    }
}

int ff_init_buffer_info(AVCodecContext *avctx, AVFrame *frame)
{
    if (avctx->pkt) {
        frame->pkt_pts = avctx->pkt->pts;
        av_frame_set_pkt_pos     (frame, avctx->pkt->pos);
        av_frame_set_pkt_duration(frame, avctx->pkt->duration);
        av_frame_set_pkt_size    (frame, avctx->pkt->size);
    } else {
        frame->pkt_pts = AV_NOPTS_VALUE;
        av_frame_set_pkt_pos     (frame, -1);
        av_frame_set_pkt_duration(frame, 0);
        av_frame_set_pkt_size    (frame, -1);
    }
    frame->reordered_opaque = avctx->reordered_opaque;

    switch (avctx->codec->type) {
    case AVMEDIA_TYPE_VIDEO:
        frame->width  = FFMAX(avctx->width,  FF_CEIL_RSHIFT(avctx->coded_width,  avctx->lowres));
        frame->height = FFMAX(avctx->height, FF_CEIL_RSHIFT(avctx->coded_height, avctx->lowres));
        if (frame->format < 0)
            frame->format              = avctx->pix_fmt;
        if (!frame->sample_aspect_ratio.num)
            frame->sample_aspect_ratio = avctx->sample_aspect_ratio;
        if (av_frame_get_colorspace(frame) == AVCOL_SPC_UNSPECIFIED)
            av_frame_set_colorspace(frame, avctx->colorspace);
        if (av_frame_get_color_range(frame) == AVCOL_RANGE_UNSPECIFIED)
            av_frame_set_color_range(frame, avctx->color_range);
        break;
    case AVMEDIA_TYPE_AUDIO:
        if (!frame->sample_rate)
            frame->sample_rate    = avctx->sample_rate;
        if (frame->format < 0)
            frame->format         = avctx->sample_fmt;
        if (!frame->channel_layout) {
            if (avctx->channel_layout) {
                 if (av_get_channel_layout_nb_channels(avctx->channel_layout) !=
                     avctx->channels) {
                     av_log(avctx, AV_LOG_ERROR, "Inconsistent channel "
                            "configuration.\n");
                     return AVERROR(EINVAL);
                 }

                frame->channel_layout = avctx->channel_layout;
            } else {
                if (avctx->channels > FF_SANE_NB_CHANNELS) {
                    av_log(avctx, AV_LOG_ERROR, "Too many channels: %d.\n",
                           avctx->channels);
                    return AVERROR(ENOSYS);
                }
            }
        }
        av_frame_set_channels(frame, avctx->channels);
        break;
    }
    return 0;
}

#if FF_API_GET_BUFFER
FF_DISABLE_DEPRECATION_WARNINGS
int avcodec_default_get_buffer(AVCodecContext *avctx, AVFrame *frame)
{
    return avcodec_default_get_buffer2(avctx, frame, 0);
}

typedef struct CompatReleaseBufPriv {
    AVCodecContext avctx;
    AVFrame frame;
} CompatReleaseBufPriv;

static void compat_free_buffer(void *opaque, uint8_t *data)
{
    CompatReleaseBufPriv *priv = opaque;
    if (priv->avctx.release_buffer)
        priv->avctx.release_buffer(&priv->avctx, &priv->frame);
    av_freep(&priv);
}

static void compat_release_buffer(void *opaque, uint8_t *data)
{
    AVBufferRef *buf = opaque;
    av_buffer_unref(&buf);
}
FF_ENABLE_DEPRECATION_WARNINGS
#endif

static int get_buffer_internal(AVCodecContext *avctx, AVFrame *frame, int flags)
{
    int ret;

    if (avctx->codec_type == AVMEDIA_TYPE_VIDEO) {
        if ((ret = av_image_check_size(avctx->width, avctx->height, 0, avctx)) < 0 || avctx->pix_fmt<0) {
            av_log(avctx, AV_LOG_ERROR, "video_get_buffer: image parameters invalid\n");
            return AVERROR(EINVAL);
        }
    }
    if ((ret = ff_init_buffer_info(avctx, frame)) < 0)
        return ret;

#if FF_API_GET_BUFFER
FF_DISABLE_DEPRECATION_WARNINGS
    /*
     * Wrap an old get_buffer()-allocated buffer in a bunch of AVBuffers.
     * We wrap each plane in its own AVBuffer. Each of those has a reference to
     * a dummy AVBuffer as its private data, unreffing it on free.
     * When all the planes are freed, the dummy buffer's free callback calls
     * release_buffer().
     */
    if (avctx->get_buffer) {
        CompatReleaseBufPriv *priv = NULL;
        AVBufferRef *dummy_buf = NULL;
        int planes, i, ret;

        if (flags & AV_GET_BUFFER_FLAG_REF)
            frame->reference    = 1;

        ret = avctx->get_buffer(avctx, frame);
        if (ret < 0)
            return ret;

        /* return if the buffers are already set up
         * this would happen e.g. when a custom get_buffer() calls
         * avcodec_default_get_buffer
         */
        if (frame->buf[0])
            goto end;

        priv = av_mallocz(sizeof(*priv));
        if (!priv) {
            ret = AVERROR(ENOMEM);
            goto fail;
        }
        priv->avctx = *avctx;
        priv->frame = *frame;

        dummy_buf = av_buffer_create(NULL, 0, compat_free_buffer, priv, 0);
        if (!dummy_buf) {
            ret = AVERROR(ENOMEM);
            goto fail;
        }

#define WRAP_PLANE(ref_out, data, data_size)                            \
do {                                                                    \
    AVBufferRef *dummy_ref = av_buffer_ref(dummy_buf);                  \
    if (!dummy_ref) {                                                   \
        ret = AVERROR(ENOMEM);                                          \
        goto fail;                                                      \
    }                                                                   \
    ref_out = av_buffer_create(data, data_size, compat_release_buffer,  \
                               dummy_ref, 0);                           \
    if (!ref_out) {                                                     \
        av_frame_unref(frame);                                          \
        ret = AVERROR(ENOMEM);                                          \
        goto fail;                                                      \
    }                                                                   \
} while (0)

        if (avctx->codec_type == AVMEDIA_TYPE_VIDEO) {
            const AVPixFmtDescriptor *desc = av_pix_fmt_desc_get(frame->format);

            planes = av_pix_fmt_count_planes(frame->format);
            /* workaround for AVHWAccel plane count of 0, buf[0] is used as
               check for allocated buffers: make libavcodec happy */
            if (desc && desc->flags & AV_PIX_FMT_FLAG_HWACCEL)
                planes = 1;
            if (!desc || planes <= 0) {
                ret = AVERROR(EINVAL);
                goto fail;
            }

            for (i = 0; i < planes; i++) {
                int v_shift    = (i == 1 || i == 2) ? desc->log2_chroma_h : 0;
                int plane_size = (frame->height >> v_shift) * frame->linesize[i];

                WRAP_PLANE(frame->buf[i], frame->data[i], plane_size);
            }
        } else {
            int planar = av_sample_fmt_is_planar(frame->format);
            planes = planar ? avctx->channels : 1;

            if (planes > FF_ARRAY_ELEMS(frame->buf)) {
                frame->nb_extended_buf = planes - FF_ARRAY_ELEMS(frame->buf);
                frame->extended_buf = av_malloc(sizeof(*frame->extended_buf) *
                                                frame->nb_extended_buf);
                if (!frame->extended_buf) {
                    ret = AVERROR(ENOMEM);
                    goto fail;
                }
            }

            for (i = 0; i < FFMIN(planes, FF_ARRAY_ELEMS(frame->buf)); i++)
                WRAP_PLANE(frame->buf[i], frame->extended_data[i], frame->linesize[0]);

            for (i = 0; i < frame->nb_extended_buf; i++)
                WRAP_PLANE(frame->extended_buf[i],
                           frame->extended_data[i + FF_ARRAY_ELEMS(frame->buf)],
                           frame->linesize[0]);
        }

        av_buffer_unref(&dummy_buf);

end:
        frame->width  = avctx->width;
        frame->height = avctx->height;

        return 0;

fail:
        avctx->release_buffer(avctx, frame);
        av_freep(&priv);
        av_buffer_unref(&dummy_buf);
        return ret;
    }
FF_ENABLE_DEPRECATION_WARNINGS
#endif

    ret = avctx->get_buffer2(avctx, frame, flags);

    if (avctx->codec_type == AVMEDIA_TYPE_VIDEO) {
        frame->width  = avctx->width;
        frame->height = avctx->height;
    }

    return ret;
}

int ff_get_buffer(AVCodecContext *avctx, AVFrame *frame, int flags)
{
    int ret = get_buffer_internal(avctx, frame, flags);
    if (ret < 0)
        av_log(avctx, AV_LOG_ERROR, "get_buffer() failed\n");
    return ret;
}

static int reget_buffer_internal(AVCodecContext *avctx, AVFrame *frame)
{
    AVFrame tmp;
    int ret;

    av_assert0(avctx->codec_type == AVMEDIA_TYPE_VIDEO);

    if (frame->data[0] && (frame->width != avctx->width || frame->height != avctx->height || frame->format != avctx->pix_fmt)) {
        av_log(avctx, AV_LOG_WARNING, "Picture changed from size:%dx%d fmt:%s to size:%dx%d fmt:%s in reget buffer()\n",
               frame->width, frame->height, av_get_pix_fmt_name(frame->format), avctx->width, avctx->height, av_get_pix_fmt_name(avctx->pix_fmt));
        av_frame_unref(frame);
    }

    ff_init_buffer_info(avctx, frame);

    if (!frame->data[0])
        return ff_get_buffer(avctx, frame, AV_GET_BUFFER_FLAG_REF);

    if (av_frame_is_writable(frame))
        return 0;

    av_frame_move_ref(&tmp, frame);

    ret = ff_get_buffer(avctx, frame, AV_GET_BUFFER_FLAG_REF);
    if (ret < 0) {
        av_frame_unref(&tmp);
        return ret;
    }

    av_image_copy(frame->data, frame->linesize, tmp.data, tmp.linesize,
                  frame->format, frame->width, frame->height);

    av_frame_unref(&tmp);

    return 0;
}

int ff_reget_buffer(AVCodecContext *avctx, AVFrame *frame)
{
    int ret = reget_buffer_internal(avctx, frame);
    if (ret < 0)
        av_log(avctx, AV_LOG_ERROR, "reget_buffer() failed\n");
    return ret;
}

#if FF_API_GET_BUFFER
void avcodec_default_release_buffer(AVCodecContext *s, AVFrame *pic)
{
    av_assert0(s->codec_type == AVMEDIA_TYPE_VIDEO);

    av_frame_unref(pic);
}

int avcodec_default_reget_buffer(AVCodecContext *s, AVFrame *pic)
{
    av_assert0(0);
    return AVERROR_BUG;
}
#endif

int avcodec_default_execute(AVCodecContext *c, int (*func)(AVCodecContext *c2, void *arg2), void *arg, int *ret, int count, int size)
{
    int i;

    for (i = 0; i < count; i++) {
        int r = func(c, (char *)arg + i * size);
        if (ret)
            ret[i] = r;
    }
    return 0;
}

int avcodec_default_execute2(AVCodecContext *c, int (*func)(AVCodecContext *c2, void *arg2, int jobnr, int threadnr), void *arg, int *ret, int count)
{
    int i;

    for (i = 0; i < count; i++) {
        int r = func(c, arg, i, 0);
        if (ret)
            ret[i] = r;
    }
    return 0;
}

static int is_hwaccel_pix_fmt(enum AVPixelFormat pix_fmt)
{
    const AVPixFmtDescriptor *desc = av_pix_fmt_desc_get(pix_fmt);
    return desc->flags & AV_PIX_FMT_FLAG_HWACCEL;
}

enum AVPixelFormat avcodec_default_get_format(struct AVCodecContext *s, const enum AVPixelFormat *fmt)
{
    while (*fmt != AV_PIX_FMT_NONE && is_hwaccel_pix_fmt(*fmt))
        ++fmt;
    return fmt[0];
}

void avcodec_get_frame_defaults(AVFrame *frame)
{
#if LIBAVCODEC_VERSION_MAJOR >= 55
     // extended_data should explicitly be freed when needed, this code is unsafe currently
     // also this is not compatible to the <55 ABI/API
    if (frame->extended_data != frame->data && 0)
        av_freep(&frame->extended_data);
#endif

    memset(frame, 0, sizeof(AVFrame));

    frame->pts                   =
    frame->pkt_dts               =
    frame->pkt_pts               = AV_NOPTS_VALUE;
    av_frame_set_best_effort_timestamp(frame, AV_NOPTS_VALUE);
    av_frame_set_pkt_duration         (frame, 0);
    av_frame_set_pkt_pos              (frame, -1);
    av_frame_set_pkt_size             (frame, -1);
    frame->key_frame           = 1;
    frame->sample_aspect_ratio = (AVRational) {0, 1 };
    frame->format              = -1; /* unknown */
    frame->extended_data       = frame->data;
    av_frame_set_colorspace(frame, AVCOL_SPC_UNSPECIFIED);
}

AVFrame *avcodec_alloc_frame(void)
{
    AVFrame *frame = av_malloc(sizeof(AVFrame));

    if (frame == NULL)
        return NULL;

    frame->extended_data = NULL;
    avcodec_get_frame_defaults(frame);

    return frame;
}

void avcodec_free_frame(AVFrame **frame)
{
    AVFrame *f;

    if (!frame || !*frame)
        return;

    f = *frame;

    if (f->extended_data != f->data)
        av_freep(&f->extended_data);

    av_freep(frame);
}

MAKE_ACCESSORS(AVCodecContext, codec, AVRational, pkt_timebase)
MAKE_ACCESSORS(AVCodecContext, codec, const AVCodecDescriptor *, codec_descriptor)
MAKE_ACCESSORS(AVCodecContext, codec, int, lowres)
MAKE_ACCESSORS(AVCodecContext, codec, int, seek_preroll)

int av_codec_get_max_lowres(const AVCodec *codec)
{
    return codec->max_lowres;
}

static void avcodec_get_subtitle_defaults(AVSubtitle *sub)
{
    memset(sub, 0, sizeof(*sub));
    sub->pts = AV_NOPTS_VALUE;
}

static int get_bit_rate(AVCodecContext *ctx)
{
    int bit_rate;
    int bits_per_sample;

    switch (ctx->codec_type) {
    case AVMEDIA_TYPE_VIDEO:
    case AVMEDIA_TYPE_DATA:
    case AVMEDIA_TYPE_SUBTITLE:
    case AVMEDIA_TYPE_ATTACHMENT:
        bit_rate = ctx->bit_rate;
        break;
    case AVMEDIA_TYPE_AUDIO:
        bits_per_sample = av_get_bits_per_sample(ctx->codec_id);
        bit_rate = bits_per_sample ? ctx->sample_rate * ctx->channels * bits_per_sample : ctx->bit_rate;
        break;
    default:
        bit_rate = 0;
        break;
    }
    return bit_rate;
}

int attribute_align_arg ff_codec_open2_recursive(AVCodecContext *avctx, const AVCodec *codec, AVDictionary **options)
{
    int ret = 0;

    ff_unlock_avcodec();

    ret = avcodec_open2(avctx, codec, options);

    ff_lock_avcodec(avctx);
    return ret;
}

int attribute_align_arg avcodec_open2(AVCodecContext *avctx, const AVCodec *codec, AVDictionary **options)
{
    int ret = 0;
    AVDictionary *tmp = NULL;

    if (avcodec_is_open(avctx))
        return 0;

    if ((!codec && !avctx->codec)) {
        av_log(avctx, AV_LOG_ERROR, "No codec provided to avcodec_open2()\n");
        return AVERROR(EINVAL);
    }
    if ((codec && avctx->codec && codec != avctx->codec)) {
        av_log(avctx, AV_LOG_ERROR, "This AVCodecContext was allocated for %s, "
                                    "but %s passed to avcodec_open2()\n", avctx->codec->name, codec->name);
        return AVERROR(EINVAL);
    }
    if (!codec)
        codec = avctx->codec;

    if (avctx->extradata_size < 0 || avctx->extradata_size >= FF_MAX_EXTRADATA_SIZE)
        return AVERROR(EINVAL);

    if (options)
        av_dict_copy(&tmp, *options, 0);

    ret = ff_lock_avcodec(avctx);
    if (ret < 0)
        return ret;

    avctx->internal = av_mallocz(sizeof(AVCodecInternal));
    if (!avctx->internal) {
        ret = AVERROR(ENOMEM);
        goto end;
    }

    avctx->internal->pool = av_mallocz(sizeof(*avctx->internal->pool));
    if (!avctx->internal->pool) {
        ret = AVERROR(ENOMEM);
        goto free_and_end;
    }

    if (codec->priv_data_size > 0) {
        if (!avctx->priv_data) {
            avctx->priv_data = av_mallocz(codec->priv_data_size);
            if (!avctx->priv_data) {
                ret = AVERROR(ENOMEM);
                goto end;
            }
            if (codec->priv_class) {
                *(const AVClass **)avctx->priv_data = codec->priv_class;
                av_opt_set_defaults(avctx->priv_data);
            }
        }
        if (codec->priv_class && (ret = av_opt_set_dict(avctx->priv_data, &tmp)) < 0)
            goto free_and_end;
    } else {
        avctx->priv_data = NULL;
    }
    if ((ret = av_opt_set_dict(avctx, &tmp)) < 0)
        goto free_and_end;

    // only call ff_set_dimensions() for non H.264/VP6F codecs so as not to overwrite previously setup dimensions
    if (!(avctx->coded_width && avctx->coded_height && avctx->width && avctx->height &&
          (avctx->codec_id == AV_CODEC_ID_H264 || avctx->codec_id == AV_CODEC_ID_VP6F))) {
    if (avctx->coded_width && avctx->coded_height)
        ret = ff_set_dimensions(avctx, avctx->coded_width, avctx->coded_height);
    else if (avctx->width && avctx->height)
        ret = ff_set_dimensions(avctx, avctx->width, avctx->height);
    if (ret < 0)
        goto free_and_end;
    }

    if ((avctx->coded_width || avctx->coded_height || avctx->width || avctx->height)
        && (  av_image_check_size(avctx->coded_width, avctx->coded_height, 0, avctx) < 0
           || av_image_check_size(avctx->width,       avctx->height,       0, avctx) < 0)) {
        av_log(avctx, AV_LOG_WARNING, "Ignoring invalid width/height values\n");
        ff_set_dimensions(avctx, 0, 0);
    }

    /* if the decoder init function was already called previously,
     * free the already allocated subtitle_header before overwriting it */
    if (av_codec_is_decoder(codec))
        av_freep(&avctx->subtitle_header);

    if (avctx->channels > FF_SANE_NB_CHANNELS) {
        ret = AVERROR(EINVAL);
        goto free_and_end;
    }

    avctx->codec = codec;
    if ((avctx->codec_type == AVMEDIA_TYPE_UNKNOWN || avctx->codec_type == codec->type) &&
        avctx->codec_id == AV_CODEC_ID_NONE) {
        avctx->codec_type = codec->type;
        avctx->codec_id   = codec->id;
    }
    if (avctx->codec_id != codec->id || (avctx->codec_type != codec->type
                                         && avctx->codec_type != AVMEDIA_TYPE_ATTACHMENT)) {
        av_log(avctx, AV_LOG_ERROR, "Codec type or id mismatches\n");
        ret = AVERROR(EINVAL);
        goto free_and_end;
    }
    avctx->frame_number = 0;
    avctx->codec_descriptor = avcodec_descriptor_get(avctx->codec_id);

    if (avctx->codec->capabilities & CODEC_CAP_EXPERIMENTAL &&
        avctx->strict_std_compliance > FF_COMPLIANCE_EXPERIMENTAL) {
        const char *codec_string = av_codec_is_encoder(codec) ? "encoder" : "decoder";
        AVCodec *codec2;
        av_log(avctx, AV_LOG_ERROR,
               "The %s '%s' is experimental but experimental codecs are not enabled, "
               "add '-strict %d' if you want to use it.\n",
               codec_string, codec->name, FF_COMPLIANCE_EXPERIMENTAL);
        codec2 = av_codec_is_encoder(codec) ? avcodec_find_encoder(codec->id) : avcodec_find_decoder(codec->id);
        if (!(codec2->capabilities & CODEC_CAP_EXPERIMENTAL))
            av_log(avctx, AV_LOG_ERROR, "Alternatively use the non experimental %s '%s'.\n",
                codec_string, codec2->name);
        ret = AVERROR_EXPERIMENTAL;
        goto free_and_end;
    }

    if (avctx->codec_type == AVMEDIA_TYPE_AUDIO &&
        (!avctx->time_base.num || !avctx->time_base.den)) {
        avctx->time_base.num = 1;
        avctx->time_base.den = avctx->sample_rate;
    }

    if (!HAVE_THREADS)
        av_log(avctx, AV_LOG_WARNING, "Warning: not compiled with thread support, using thread emulation\n");

    if (CONFIG_FRAME_THREAD_ENCODER) {
        ff_unlock_avcodec(); //we will instanciate a few encoders thus kick the counter to prevent false detection of a problem
        ret = ff_frame_thread_encoder_init(avctx, options ? *options : NULL);
        ff_lock_avcodec(avctx);
        if (ret < 0)
            goto free_and_end;
    }

    if (HAVE_THREADS
        && !(avctx->internal->frame_thread_encoder && (avctx->active_thread_type&FF_THREAD_FRAME))) {
        ret = ff_thread_init(avctx);
        if (ret < 0) {
            goto free_and_end;
        }
    }
    if (!HAVE_THREADS && !(codec->capabilities & CODEC_CAP_AUTO_THREADS))
        avctx->thread_count = 1;

    if (avctx->codec->max_lowres < avctx->lowres || avctx->lowres < 0) {
        av_log(avctx, AV_LOG_ERROR, "The maximum value for lowres supported by the decoder is %d\n",
               avctx->codec->max_lowres);
        ret = AVERROR(EINVAL);
        goto free_and_end;
    }

    if (av_codec_is_encoder(avctx->codec)) {
        int i;
        if (avctx->codec->sample_fmts) {
            for (i = 0; avctx->codec->sample_fmts[i] != AV_SAMPLE_FMT_NONE; i++) {
                if (avctx->sample_fmt == avctx->codec->sample_fmts[i])
                    break;
                if (avctx->channels == 1 &&
                    av_get_planar_sample_fmt(avctx->sample_fmt) ==
                    av_get_planar_sample_fmt(avctx->codec->sample_fmts[i])) {
                    avctx->sample_fmt = avctx->codec->sample_fmts[i];
                    break;
                }
            }
            if (avctx->codec->sample_fmts[i] == AV_SAMPLE_FMT_NONE) {
                char buf[128];
                snprintf(buf, sizeof(buf), "%d", avctx->sample_fmt);
                av_log(avctx, AV_LOG_ERROR, "Specified sample format %s is invalid or not supported\n",
                       (char *)av_x_if_null(av_get_sample_fmt_name(avctx->sample_fmt), buf));
                ret = AVERROR(EINVAL);
                goto free_and_end;
            }
        }
        if (avctx->codec->pix_fmts) {
            for (i = 0; avctx->codec->pix_fmts[i] != AV_PIX_FMT_NONE; i++)
                if (avctx->pix_fmt == avctx->codec->pix_fmts[i])
                    break;
            if (avctx->codec->pix_fmts[i] == AV_PIX_FMT_NONE
                && !((avctx->codec_id == AV_CODEC_ID_MJPEG || avctx->codec_id == AV_CODEC_ID_LJPEG)
                     && avctx->strict_std_compliance <= FF_COMPLIANCE_UNOFFICIAL)) {
                char buf[128];
                snprintf(buf, sizeof(buf), "%d", avctx->pix_fmt);
                av_log(avctx, AV_LOG_ERROR, "Specified pixel format %s is invalid or not supported\n",
                       (char *)av_x_if_null(av_get_pix_fmt_name(avctx->pix_fmt), buf));
                ret = AVERROR(EINVAL);
                goto free_and_end;
            }
        }
        if (avctx->codec->supported_samplerates) {
            for (i = 0; avctx->codec->supported_samplerates[i] != 0; i++)
                if (avctx->sample_rate == avctx->codec->supported_samplerates[i])
                    break;
            if (avctx->codec->supported_samplerates[i] == 0) {
                av_log(avctx, AV_LOG_ERROR, "Specified sample rate %d is not supported\n",
                       avctx->sample_rate);
                ret = AVERROR(EINVAL);
                goto free_and_end;
            }
        }
        if (avctx->codec->channel_layouts) {
            if (!avctx->channel_layout) {
                av_log(avctx, AV_LOG_WARNING, "Channel layout not specified\n");
            } else {
                for (i = 0; avctx->codec->channel_layouts[i] != 0; i++)
                    if (avctx->channel_layout == avctx->codec->channel_layouts[i])
                        break;
                if (avctx->codec->channel_layouts[i] == 0) {
                    char buf[512];
                    av_get_channel_layout_string(buf, sizeof(buf), -1, avctx->channel_layout);
                    av_log(avctx, AV_LOG_ERROR, "Specified channel layout '%s' is not supported\n", buf);
                    ret = AVERROR(EINVAL);
                    goto free_and_end;
                }
            }
        }
        if (avctx->channel_layout && avctx->channels) {
            int channels = av_get_channel_layout_nb_channels(avctx->channel_layout);
            if (channels != avctx->channels) {
                char buf[512];
                av_get_channel_layout_string(buf, sizeof(buf), -1, avctx->channel_layout);
                av_log(avctx, AV_LOG_ERROR,
                       "Channel layout '%s' with %d channels does not match number of specified channels %d\n",
                       buf, channels, avctx->channels);
                ret = AVERROR(EINVAL);
                goto free_and_end;
            }
        } else if (avctx->channel_layout) {
            avctx->channels = av_get_channel_layout_nb_channels(avctx->channel_layout);
        }
        if(avctx->codec_type == AVMEDIA_TYPE_VIDEO &&
           avctx->codec_id != AV_CODEC_ID_PNG // For mplayer
        ) {
            if (avctx->width <= 0 || avctx->height <= 0) {
                av_log(avctx, AV_LOG_ERROR, "dimensions not set\n");
                ret = AVERROR(EINVAL);
                goto free_and_end;
            }
        }
        if (   (avctx->codec_type == AVMEDIA_TYPE_VIDEO || avctx->codec_type == AVMEDIA_TYPE_AUDIO)
            && avctx->bit_rate>0 && avctx->bit_rate<1000) {
            av_log(avctx, AV_LOG_WARNING, "Bitrate %d is extremely low, maybe you mean %dk\n", avctx->bit_rate, avctx->bit_rate);
        }

        if (!avctx->rc_initial_buffer_occupancy)
            avctx->rc_initial_buffer_occupancy = avctx->rc_buffer_size * 3 / 4;
    }

    avctx->pts_correction_num_faulty_pts =
    avctx->pts_correction_num_faulty_dts = 0;
    avctx->pts_correction_last_pts =
    avctx->pts_correction_last_dts = INT64_MIN;

    if (   avctx->codec->init && (!(avctx->active_thread_type&FF_THREAD_FRAME)
        || avctx->internal->frame_thread_encoder)) {
        ret = avctx->codec->init(avctx);
        if (ret < 0) {
            goto free_and_end;
        }
    }

    ret=0;

    if (av_codec_is_decoder(avctx->codec)) {
        if (!avctx->bit_rate)
            avctx->bit_rate = get_bit_rate(avctx);
        /* validate channel layout from the decoder */
        if (avctx->channel_layout) {
            int channels = av_get_channel_layout_nb_channels(avctx->channel_layout);
            if (!avctx->channels)
                avctx->channels = channels;
            else if (channels != avctx->channels) {
                char buf[512];
                av_get_channel_layout_string(buf, sizeof(buf), -1, avctx->channel_layout);
                av_log(avctx, AV_LOG_WARNING,
                       "Channel layout '%s' with %d channels does not match specified number of channels %d: "
                       "ignoring specified channel layout\n",
                       buf, channels, avctx->channels);
                avctx->channel_layout = 0;
            }
        }
        if (avctx->channels && avctx->channels < 0 ||
            avctx->channels > FF_SANE_NB_CHANNELS) {
            ret = AVERROR(EINVAL);
            goto free_and_end;
        }
        if (avctx->sub_charenc) {
            if (avctx->codec_type != AVMEDIA_TYPE_SUBTITLE) {
                av_log(avctx, AV_LOG_ERROR, "Character encoding is only "
                       "supported with subtitles codecs\n");
                ret = AVERROR(EINVAL);
                goto free_and_end;
            } else if (avctx->codec_descriptor->props & AV_CODEC_PROP_BITMAP_SUB) {
                av_log(avctx, AV_LOG_WARNING, "Codec '%s' is bitmap-based, "
                       "subtitles character encoding will be ignored\n",
                       avctx->codec_descriptor->name);
                avctx->sub_charenc_mode = FF_SUB_CHARENC_MODE_DO_NOTHING;
            } else {
                /* input character encoding is set for a text based subtitle
                 * codec at this point */
                if (avctx->sub_charenc_mode == FF_SUB_CHARENC_MODE_AUTOMATIC)
                    avctx->sub_charenc_mode = FF_SUB_CHARENC_MODE_PRE_DECODER;

                if (avctx->sub_charenc_mode == FF_SUB_CHARENC_MODE_PRE_DECODER) {
#if CONFIG_ICONV
                    iconv_t cd = iconv_open("UTF-8", avctx->sub_charenc);
                    if (cd == (iconv_t)-1) {
                        av_log(avctx, AV_LOG_ERROR, "Unable to open iconv context "
                               "with input character encoding \"%s\"\n", avctx->sub_charenc);
                        ret = AVERROR(errno);
                        goto free_and_end;
                    }
                    iconv_close(cd);
#else
                    av_log(avctx, AV_LOG_ERROR, "Character encoding subtitles "
                           "conversion needs a libavcodec built with iconv support "
                           "for this codec\n");
                    ret = AVERROR(ENOSYS);
                    goto free_and_end;
#endif
                }
            }
        }
    }
end:
    ff_unlock_avcodec();
    if (options) {
        av_dict_free(options);
        *options = tmp;
    }

    return ret;
free_and_end:
    av_dict_free(&tmp);
    av_freep(&avctx->priv_data);
    if (avctx->internal)
        av_freep(&avctx->internal->pool);
    av_freep(&avctx->internal);
    avctx->codec = NULL;
    goto end;
}

int ff_alloc_packet2(AVCodecContext *avctx, AVPacket *avpkt, int64_t size)
{
    if (avpkt->size < 0) {
        av_log(avctx, AV_LOG_ERROR, "Invalid negative user packet size %d\n", avpkt->size);
        return AVERROR(EINVAL);
    }
    if (size < 0 || size > INT_MAX - FF_INPUT_BUFFER_PADDING_SIZE) {
        av_log(avctx, AV_LOG_ERROR, "Invalid minimum required packet size %"PRId64" (max allowed is %d)\n",
               size, INT_MAX - FF_INPUT_BUFFER_PADDING_SIZE);
        return AVERROR(EINVAL);
    }

    if (avctx) {
        av_assert0(!avpkt->data || avpkt->data != avctx->internal->byte_buffer);
        if (!avpkt->data || avpkt->size < size) {
            av_fast_padded_malloc(&avctx->internal->byte_buffer, &avctx->internal->byte_buffer_size, size);
            avpkt->data = avctx->internal->byte_buffer;
            avpkt->size = avctx->internal->byte_buffer_size;
            avpkt->destruct = NULL;
        }
    }

    if (avpkt->data) {
        AVBufferRef *buf = avpkt->buf;
#if FF_API_DESTRUCT_PACKET
FF_DISABLE_DEPRECATION_WARNINGS
        void *destruct = avpkt->destruct;
FF_ENABLE_DEPRECATION_WARNINGS
#endif

        if (avpkt->size < size) {
            av_log(avctx, AV_LOG_ERROR, "User packet is too small (%d < %"PRId64")\n", avpkt->size, size);
            return AVERROR(EINVAL);
        }

        av_init_packet(avpkt);
#if FF_API_DESTRUCT_PACKET
FF_DISABLE_DEPRECATION_WARNINGS
        avpkt->destruct = destruct;
FF_ENABLE_DEPRECATION_WARNINGS
#endif
        avpkt->buf      = buf;
        avpkt->size     = size;
        return 0;
    } else {
        int ret = av_new_packet(avpkt, size);
        if (ret < 0)
            av_log(avctx, AV_LOG_ERROR, "Failed to allocate packet of size %"PRId64"\n", size);
        return ret;
    }
}

int ff_alloc_packet(AVPacket *avpkt, int size)
{
    return ff_alloc_packet2(NULL, avpkt, size);
}

/**
 * Pad last frame with silence.
 */
static int pad_last_frame(AVCodecContext *s, AVFrame **dst, const AVFrame *src)
{
    AVFrame *frame = NULL;
    int ret;

    if (!(frame = avcodec_alloc_frame()))
        return AVERROR(ENOMEM);

    frame->format         = src->format;
    frame->channel_layout = src->channel_layout;
    av_frame_set_channels(frame, av_frame_get_channels(src));
    frame->nb_samples     = s->frame_size;
    ret = av_frame_get_buffer(frame, 32);
    if (ret < 0)
        goto fail;

    ret = av_frame_copy_props(frame, src);
    if (ret < 0)
        goto fail;

    if ((ret = av_samples_copy(frame->extended_data, src->extended_data, 0, 0,
                               src->nb_samples, s->channels, s->sample_fmt)) < 0)
        goto fail;
    if ((ret = av_samples_set_silence(frame->extended_data, src->nb_samples,
                                      frame->nb_samples - src->nb_samples,
                                      s->channels, s->sample_fmt)) < 0)
        goto fail;

    *dst = frame;

    return 0;

fail:
    av_frame_free(&frame);
    return ret;
}

int attribute_align_arg avcodec_encode_audio2(AVCodecContext *avctx,
                                              AVPacket *avpkt,
                                              const AVFrame *frame,
                                              int *got_packet_ptr)
{
    AVFrame tmp;
    AVFrame *padded_frame = NULL;
    int ret;
    AVPacket user_pkt = *avpkt;
    int needs_realloc = !user_pkt.data;

    *got_packet_ptr = 0;

    if (!(avctx->codec->capabilities & CODEC_CAP_DELAY) && !frame) {
        av_free_packet(avpkt);
        av_init_packet(avpkt);
        return 0;
    }

    /* ensure that extended_data is properly set */
    if (frame && !frame->extended_data) {
        if (av_sample_fmt_is_planar(avctx->sample_fmt) &&
            avctx->channels > AV_NUM_DATA_POINTERS) {
            av_log(avctx, AV_LOG_ERROR, "Encoding to a planar sample format, "
                                        "with more than %d channels, but extended_data is not set.\n",
                   AV_NUM_DATA_POINTERS);
            return AVERROR(EINVAL);
        }
        av_log(avctx, AV_LOG_WARNING, "extended_data is not set.\n");

        tmp = *frame;
        tmp.extended_data = tmp.data;
        frame = &tmp;
    }

    /* check for valid frame size */
    if (frame) {
        if (avctx->codec->capabilities & CODEC_CAP_SMALL_LAST_FRAME) {
            if (frame->nb_samples > avctx->frame_size) {
                av_log(avctx, AV_LOG_ERROR, "more samples than frame size (avcodec_encode_audio2)\n");
                return AVERROR(EINVAL);
            }
        } else if (!(avctx->codec->capabilities & CODEC_CAP_VARIABLE_FRAME_SIZE)) {
            if (frame->nb_samples < avctx->frame_size &&
                !avctx->internal->last_audio_frame) {
                ret = pad_last_frame(avctx, &padded_frame, frame);
                if (ret < 0)
                    return ret;

                frame = padded_frame;
                avctx->internal->last_audio_frame = 1;
            }

            if (frame->nb_samples != avctx->frame_size) {
                av_log(avctx, AV_LOG_ERROR, "nb_samples (%d) != frame_size (%d) (avcodec_encode_audio2)\n", frame->nb_samples, avctx->frame_size);
                ret = AVERROR(EINVAL);
                goto end;
            }
        }
    }

    ret = avctx->codec->encode2(avctx, avpkt, frame, got_packet_ptr);
    if (!ret) {
        if (*got_packet_ptr) {
            if (!(avctx->codec->capabilities & CODEC_CAP_DELAY)) {
                if (avpkt->pts == AV_NOPTS_VALUE)
                    avpkt->pts = frame->pts;
                if (!avpkt->duration)
                    avpkt->duration = ff_samples_to_time_base(avctx,
                                                              frame->nb_samples);
            }
            avpkt->dts = avpkt->pts;
        } else {
            avpkt->size = 0;
        }
    }
    if (avpkt->data && avpkt->data == avctx->internal->byte_buffer) {
        needs_realloc = 0;
        if (user_pkt.data) {
            if (user_pkt.size >= avpkt->size) {
                memcpy(user_pkt.data, avpkt->data, avpkt->size);
            } else {
                av_log(avctx, AV_LOG_ERROR, "Provided packet is too small, needs to be %d\n", avpkt->size);
                avpkt->size = user_pkt.size;
                ret = -1;
            }
            avpkt->buf      = user_pkt.buf;
            avpkt->data     = user_pkt.data;
            avpkt->destruct = user_pkt.destruct;
        } else {
            if (av_dup_packet(avpkt) < 0) {
                ret = AVERROR(ENOMEM);
            }
        }
    }

    if (!ret) {
        if (needs_realloc && avpkt->data) {
            ret = av_buffer_realloc(&avpkt->buf, avpkt->size + FF_INPUT_BUFFER_PADDING_SIZE);
            if (ret >= 0)
                avpkt->data = avpkt->buf->data;
        }

        avctx->frame_number++;
    }

    if (ret < 0 || !*got_packet_ptr) {
        av_free_packet(avpkt);
        av_init_packet(avpkt);
        goto end;
    }

    /* NOTE: if we add any audio encoders which output non-keyframe packets,
     *       this needs to be moved to the encoders, but for now we can do it
     *       here to simplify things */
    avpkt->flags |= AV_PKT_FLAG_KEY;

end:
    av_frame_free(&padded_frame);

    return ret;
}

#if FF_API_OLD_ENCODE_AUDIO
int attribute_align_arg avcodec_encode_audio(AVCodecContext *avctx,
                                             uint8_t *buf, int buf_size,
                                             const short *samples)
{
    AVPacket pkt;
    AVFrame frame0 = { { 0 } };
    AVFrame *frame;
    int ret, samples_size, got_packet;

    av_init_packet(&pkt);
    pkt.data = buf;
    pkt.size = buf_size;

    if (samples) {
        frame = &frame0;
        avcodec_get_frame_defaults(frame);

        if (avctx->frame_size) {
            frame->nb_samples = avctx->frame_size;
        } else {
            /* if frame_size is not set, the number of samples must be
             * calculated from the buffer size */
            int64_t nb_samples;
            if (!av_get_bits_per_sample(avctx->codec_id)) {
                av_log(avctx, AV_LOG_ERROR, "avcodec_encode_audio() does not "
                                            "support this codec\n");
                return AVERROR(EINVAL);
            }
            nb_samples = (int64_t)buf_size * 8 /
                         (av_get_bits_per_sample(avctx->codec_id) *
                          avctx->channels);
            if (nb_samples >= INT_MAX)
                return AVERROR(EINVAL);
            frame->nb_samples = nb_samples;
        }

        /* it is assumed that the samples buffer is large enough based on the
         * relevant parameters */
        samples_size = av_samples_get_buffer_size(NULL, avctx->channels,
                                                  frame->nb_samples,
                                                  avctx->sample_fmt, 1);
        if ((ret = avcodec_fill_audio_frame(frame, avctx->channels,
                                            avctx->sample_fmt,
                                            (const uint8_t *)samples,
                                            samples_size, 1)) < 0)
            return ret;

        /* fabricate frame pts from sample count.
         * this is needed because the avcodec_encode_audio() API does not have
         * a way for the user to provide pts */
        if (avctx->sample_rate && avctx->time_base.num)
            frame->pts = ff_samples_to_time_base(avctx,
                                                 avctx->internal->sample_count);
        else
            frame->pts = AV_NOPTS_VALUE;
        avctx->internal->sample_count += frame->nb_samples;
    } else {
        frame = NULL;
    }

    got_packet = 0;
    ret = avcodec_encode_audio2(avctx, &pkt, frame, &got_packet);
    if (!ret && got_packet && avctx->coded_frame) {
        avctx->coded_frame->pts       = pkt.pts;
        avctx->coded_frame->key_frame = !!(pkt.flags & AV_PKT_FLAG_KEY);
    }
    /* free any side data since we cannot return it */
    av_packet_free_side_data(&pkt);

    if (frame && frame->extended_data != frame->data)
        av_freep(&frame->extended_data);

    return ret ? ret : pkt.size;
}

#endif

#if FF_API_OLD_ENCODE_VIDEO
int attribute_align_arg avcodec_encode_video(AVCodecContext *avctx, uint8_t *buf, int buf_size,
                                             const AVFrame *pict)
{
    AVPacket pkt;
    int ret, got_packet = 0;

    if (buf_size < FF_MIN_BUFFER_SIZE) {
        av_log(avctx, AV_LOG_ERROR, "buffer smaller than minimum size\n");
        return -1;
    }

    av_init_packet(&pkt);
    pkt.data = buf;
    pkt.size = buf_size;

    ret = avcodec_encode_video2(avctx, &pkt, pict, &got_packet);
    if (!ret && got_packet && avctx->coded_frame) {
        avctx->coded_frame->pts       = pkt.pts;
        avctx->coded_frame->key_frame = !!(pkt.flags & AV_PKT_FLAG_KEY);
    }

    /* free any side data since we cannot return it */
    if (pkt.side_data_elems > 0) {
        int i;
        for (i = 0; i < pkt.side_data_elems; i++)
            av_free(pkt.side_data[i].data);
        av_freep(&pkt.side_data);
        pkt.side_data_elems = 0;
    }

    return ret ? ret : pkt.size;
}

#endif

int attribute_align_arg avcodec_encode_video2(AVCodecContext *avctx,
                                              AVPacket *avpkt,
                                              const AVFrame *frame,
                                              int *got_packet_ptr)
{
    int ret;
    AVPacket user_pkt = *avpkt;
    int needs_realloc = !user_pkt.data;

    *got_packet_ptr = 0;

    if(CONFIG_FRAME_THREAD_ENCODER &&
       avctx->internal->frame_thread_encoder && (avctx->active_thread_type&FF_THREAD_FRAME))
        return ff_thread_video_encode_frame(avctx, avpkt, frame, got_packet_ptr);

    if ((avctx->flags&CODEC_FLAG_PASS1) && avctx->stats_out)
        avctx->stats_out[0] = '\0';

    if (!(avctx->codec->capabilities & CODEC_CAP_DELAY) && !frame) {
        av_free_packet(avpkt);
        av_init_packet(avpkt);
        avpkt->size = 0;
        return 0;
    }

    if (av_image_check_size(avctx->width, avctx->height, 0, avctx))
        return AVERROR(EINVAL);

    av_assert0(avctx->codec->encode2);

    ret = avctx->codec->encode2(avctx, avpkt, frame, got_packet_ptr);
    av_assert0(ret <= 0);

    if (avpkt->data && avpkt->data == avctx->internal->byte_buffer) {
        needs_realloc = 0;
        if (user_pkt.data) {
            if (user_pkt.size >= avpkt->size) {
                memcpy(user_pkt.data, avpkt->data, avpkt->size);
            } else {
                av_log(avctx, AV_LOG_ERROR, "Provided packet is too small, needs to be %d\n", avpkt->size);
                avpkt->size = user_pkt.size;
                ret = -1;
            }
            avpkt->buf      = user_pkt.buf;
            avpkt->data     = user_pkt.data;
            avpkt->destruct = user_pkt.destruct;
        } else {
            if (av_dup_packet(avpkt) < 0) {
                ret = AVERROR(ENOMEM);
            }
        }
    }

    if (!ret) {
        if (!*got_packet_ptr)
            avpkt->size = 0;
        else if (!(avctx->codec->capabilities & CODEC_CAP_DELAY))
            avpkt->pts = avpkt->dts = frame->pts;

        if (needs_realloc && avpkt->data) {
            ret = av_buffer_realloc(&avpkt->buf, avpkt->size + FF_INPUT_BUFFER_PADDING_SIZE);
            if (ret >= 0)
                avpkt->data = avpkt->buf->data;
        }

        avctx->frame_number++;
    }

    if (ret < 0 || !*got_packet_ptr)
        av_free_packet(avpkt);
    else
        av_packet_merge_side_data(avpkt);

    emms_c();
    return ret;
}

int avcodec_encode_subtitle(AVCodecContext *avctx, uint8_t *buf, int buf_size,
                            const AVSubtitle *sub)
{
    int ret;
    if (sub->start_display_time) {
        av_log(avctx, AV_LOG_ERROR, "start_display_time must be 0.\n");
        return -1;
    }

    ret = avctx->codec->encode_sub(avctx, buf, buf_size, sub);
    avctx->frame_number++;
    return ret;
}

/**
 * Attempt to guess proper monotonic timestamps for decoded video frames
 * which might have incorrect times. Input timestamps may wrap around, in
 * which case the output will as well.
 *
 * @param pts the pts field of the decoded AVPacket, as passed through
 * AVFrame.pkt_pts
 * @param dts the dts field of the decoded AVPacket
 * @return one of the input values, may be AV_NOPTS_VALUE
 */
static int64_t guess_correct_pts(AVCodecContext *ctx,
                                 int64_t reordered_pts, int64_t dts)
{
    int64_t pts = AV_NOPTS_VALUE;

    if (dts != AV_NOPTS_VALUE) {
        ctx->pts_correction_num_faulty_dts += dts <= ctx->pts_correction_last_dts;
        ctx->pts_correction_last_dts = dts;
    }
    if (reordered_pts != AV_NOPTS_VALUE) {
        ctx->pts_correction_num_faulty_pts += reordered_pts <= ctx->pts_correction_last_pts;
        ctx->pts_correction_last_pts = reordered_pts;
    }
    if ((ctx->pts_correction_num_faulty_pts<=ctx->pts_correction_num_faulty_dts || dts == AV_NOPTS_VALUE)
       && reordered_pts != AV_NOPTS_VALUE)
        pts = reordered_pts;
    else
        pts = dts;

    return pts;
}

static int apply_param_change(AVCodecContext *avctx, AVPacket *avpkt)
{
    int size = 0, ret;
    const uint8_t *data;
    uint32_t flags;

    data = av_packet_get_side_data(avpkt, AV_PKT_DATA_PARAM_CHANGE, &size);
    if (!data)
        return 0;

    if (!(avctx->codec->capabilities & CODEC_CAP_PARAM_CHANGE)) {
        av_log(avctx, AV_LOG_ERROR, "This decoder does not support parameter "
               "changes, but PARAM_CHANGE side data was sent to it.\n");
        return AVERROR(EINVAL);
    }

    if (size < 4)
        goto fail;

    flags = bytestream_get_le32(&data);
    size -= 4;

    if (flags & AV_SIDE_DATA_PARAM_CHANGE_CHANNEL_COUNT) {
        if (size < 4)
            goto fail;
        avctx->channels = bytestream_get_le32(&data);
        size -= 4;
    }
    if (flags & AV_SIDE_DATA_PARAM_CHANGE_CHANNEL_LAYOUT) {
        if (size < 8)
            goto fail;
        avctx->channel_layout = bytestream_get_le64(&data);
        size -= 8;
    }
    if (flags & AV_SIDE_DATA_PARAM_CHANGE_SAMPLE_RATE) {
        if (size < 4)
            goto fail;
        avctx->sample_rate = bytestream_get_le32(&data);
        size -= 4;
    }
    if (flags & AV_SIDE_DATA_PARAM_CHANGE_DIMENSIONS) {
        if (size < 8)
            goto fail;
        avctx->width  = bytestream_get_le32(&data);
        avctx->height = bytestream_get_le32(&data);
        size -= 8;
        ret = ff_set_dimensions(avctx, avctx->width, avctx->height);
        if (ret < 0)
            return ret;
    }

    return 0;
fail:
    av_log(avctx, AV_LOG_ERROR, "PARAM_CHANGE side data too small.\n");
    return AVERROR_INVALIDDATA;
}

static int add_metadata_from_side_data(AVCodecContext *avctx, AVFrame *frame)
{
    int size, ret = 0;
    const uint8_t *side_metadata;
    const uint8_t *end;

    side_metadata = av_packet_get_side_data(avctx->pkt,
                                            AV_PKT_DATA_STRINGS_METADATA, &size);
    if (!side_metadata)
        goto end;
    end = side_metadata + size;
    if (size && end[-1])
        return AVERROR_INVALIDDATA;
    while (side_metadata < end) {
        const uint8_t *key = side_metadata;
        const uint8_t *val = side_metadata + strlen(key) + 1;
        int ret;

        if (val >= end)
            return AVERROR_INVALIDDATA;

        ret = av_dict_set(avpriv_frame_get_metadatap(frame), key, val, 0);
        if (ret < 0)
            break;
        side_metadata = val + strlen(val) + 1;
    }
end:
    return ret;
}

int attribute_align_arg avcodec_decode_video2(AVCodecContext *avctx, AVFrame *picture,
                                              int *got_picture_ptr,
                                              const AVPacket *avpkt)
{
    AVCodecInternal *avci = avctx->internal;
    int ret;
    // copy to ensure we do not change avpkt
    AVPacket tmp = *avpkt;

    if (!avctx->codec)
        return AVERROR(EINVAL);
    if (avctx->codec->type != AVMEDIA_TYPE_VIDEO) {
        av_log(avctx, AV_LOG_ERROR, "Invalid media type for video\n");
        return AVERROR(EINVAL);
    }

    *got_picture_ptr = 0;
    if ((avctx->coded_width || avctx->coded_height) && av_image_check_size(avctx->coded_width, avctx->coded_height, 0, avctx))
        return AVERROR(EINVAL);

    avcodec_get_frame_defaults(picture);

    if (!avctx->refcounted_frames)
        av_frame_unref(&avci->to_free);

    if ((avctx->codec->capabilities & CODEC_CAP_DELAY) || avpkt->size || (avctx->active_thread_type & FF_THREAD_FRAME)) {
        int did_split = av_packet_split_side_data(&tmp);
        ret = apply_param_change(avctx, &tmp);
        if (ret < 0) {
            av_log(avctx, AV_LOG_ERROR, "Error applying parameter changes.\n");
            if (avctx->err_recognition & AV_EF_EXPLODE)
                goto fail;
        }

        avctx->pkt = &tmp;
        if (HAVE_THREADS && avctx->active_thread_type & FF_THREAD_FRAME)
            ret = ff_thread_decode_frame(avctx, picture, got_picture_ptr,
                                         &tmp);
        else {
            ret = avctx->codec->decode(avctx, picture, got_picture_ptr,
                                       &tmp);
            picture->pkt_dts = avpkt->dts;

            if(!avctx->has_b_frames){
                av_frame_set_pkt_pos(picture, avpkt->pos);
            }
            //FIXME these should be under if(!avctx->has_b_frames)
            /* get_buffer is supposed to set frame parameters */
            if (!(avctx->codec->capabilities & CODEC_CAP_DR1)) {
                if (!picture->sample_aspect_ratio.num)    picture->sample_aspect_ratio = avctx->sample_aspect_ratio;
                if (!picture->width)                      picture->width               = avctx->width;
                if (!picture->height)                     picture->height              = avctx->height;
                if (picture->format == AV_PIX_FMT_NONE)   picture->format              = avctx->pix_fmt;
            }
        }
        add_metadata_from_side_data(avctx, picture);

fail:
        emms_c(); //needed to avoid an emms_c() call before every return;

        avctx->pkt = NULL;
        if (did_split) {
            av_packet_free_side_data(&tmp);
            if(ret == tmp.size)
                ret = avpkt->size;
        }

        if (ret < 0 && picture->data[0])
            av_frame_unref(picture);

        if (*got_picture_ptr) {
            if (!avctx->refcounted_frames) {
                avci->to_free = *picture;
                avci->to_free.extended_data = avci->to_free.data;
                memset(picture->buf, 0, sizeof(picture->buf));
            }

            avctx->frame_number++;
            av_frame_set_best_effort_timestamp(picture,
                                               guess_correct_pts(avctx,
                                                                 picture->pkt_pts,
                                                                 picture->pkt_dts));
        }
    } else
        ret = 0;

    /* many decoders assign whole AVFrames, thus overwriting extended_data;
     * make sure it's set correctly */
    picture->extended_data = picture->data;

    return ret;
}

#if FF_API_OLD_DECODE_AUDIO
int attribute_align_arg avcodec_decode_audio3(AVCodecContext *avctx, int16_t *samples,
                                              int *frame_size_ptr,
                                              AVPacket *avpkt)
{
    AVFrame frame = { { 0 } };
    int ret, got_frame = 0;

    if (avctx->get_buffer != avcodec_default_get_buffer) {
        av_log(avctx, AV_LOG_ERROR, "Custom get_buffer() for use with"
                                    "avcodec_decode_audio3() detected. Overriding with avcodec_default_get_buffer\n");
        av_log(avctx, AV_LOG_ERROR, "Please port your application to "
                                    "avcodec_decode_audio4()\n");
        avctx->get_buffer = avcodec_default_get_buffer;
        avctx->release_buffer = avcodec_default_release_buffer;
    }

    ret = avcodec_decode_audio4(avctx, &frame, &got_frame, avpkt);

    if (ret >= 0 && got_frame) {
        int ch, plane_size;
        int planar    = av_sample_fmt_is_planar(avctx->sample_fmt);
        int data_size = av_samples_get_buffer_size(&plane_size, avctx->channels,
                                                   frame.nb_samples,
                                                   avctx->sample_fmt, 1);
        if (*frame_size_ptr < data_size) {
            av_log(avctx, AV_LOG_ERROR, "output buffer size is too small for "
                                        "the current frame (%d < %d)\n", *frame_size_ptr, data_size);
            return AVERROR(EINVAL);
        }

        memcpy(samples, frame.extended_data[0], plane_size);

        if (planar && avctx->channels > 1) {
            uint8_t *out = ((uint8_t *)samples) + plane_size;
            for (ch = 1; ch < avctx->channels; ch++) {
                memcpy(out, frame.extended_data[ch], plane_size);
                out += plane_size;
            }
        }
        *frame_size_ptr = data_size;
    } else {
        *frame_size_ptr = 0;
    }
    return ret;
}

#endif

int attribute_align_arg avcodec_decode_audio4(AVCodecContext *avctx,
                                              AVFrame *frame,
                                              int *got_frame_ptr,
                                              const AVPacket *avpkt)
{
    AVCodecInternal *avci = avctx->internal;
    int planar, channels;
    int ret = 0;

    *got_frame_ptr = 0;

    if (!avpkt->data && avpkt->size) {
        av_log(avctx, AV_LOG_ERROR, "invalid packet: NULL data, size != 0\n");
        return AVERROR(EINVAL);
    }
    if (!avctx->codec)
        return AVERROR(EINVAL);
    if (avctx->codec->type != AVMEDIA_TYPE_AUDIO) {
        av_log(avctx, AV_LOG_ERROR, "Invalid media type for audio\n");
        return AVERROR(EINVAL);
    }

    avcodec_get_frame_defaults(frame);

    if (!avctx->refcounted_frames)
        av_frame_unref(&avci->to_free);

    if ((avctx->codec->capabilities & CODEC_CAP_DELAY) || avpkt->size || (avctx->active_thread_type & FF_THREAD_FRAME)) {
        uint8_t *side;
        int side_size;
        uint32_t discard_padding = 0;
        // copy to ensure we do not change avpkt
        AVPacket tmp = *avpkt;
        int did_split = av_packet_split_side_data(&tmp);
        ret = apply_param_change(avctx, &tmp);
        if (ret < 0) {
            av_log(avctx, AV_LOG_ERROR, "Error applying parameter changes.\n");
            if (avctx->err_recognition & AV_EF_EXPLODE)
                goto fail;
        }

        avctx->pkt = &tmp;
        if (HAVE_THREADS && avctx->active_thread_type & FF_THREAD_FRAME)
            ret = ff_thread_decode_frame(avctx, frame, got_frame_ptr, &tmp);
        else {
            ret = avctx->codec->decode(avctx, frame, got_frame_ptr, &tmp);
            frame->pkt_dts = avpkt->dts;
        }
        if (ret >= 0 && *got_frame_ptr) {
            add_metadata_from_side_data(avctx, frame);
            avctx->frame_number++;
            av_frame_set_best_effort_timestamp(frame,
                                               guess_correct_pts(avctx,
                                                                 frame->pkt_pts,
                                                                 frame->pkt_dts));
            if (frame->format == AV_SAMPLE_FMT_NONE)
                frame->format = avctx->sample_fmt;
            if (!frame->channel_layout)
                frame->channel_layout = avctx->channel_layout;
            if (!av_frame_get_channels(frame))
                av_frame_set_channels(frame, avctx->channels);
            if (!frame->sample_rate)
                frame->sample_rate = avctx->sample_rate;
        }

        side= av_packet_get_side_data(avctx->pkt, AV_PKT_DATA_SKIP_SAMPLES, &side_size);
        if(side && side_size>=10) {
            avctx->internal->skip_samples = AV_RL32(side);
            av_log(avctx, AV_LOG_DEBUG, "skip %d samples due to side data\n",
                   avctx->internal->skip_samples);
            discard_padding = AV_RL32(side + 4);
        }
        if (avctx->internal->skip_samples && *got_frame_ptr) {
            if(frame->nb_samples <= avctx->internal->skip_samples){
                *got_frame_ptr = 0;
                avctx->internal->skip_samples -= frame->nb_samples;
                av_log(avctx, AV_LOG_DEBUG, "skip whole frame, skip left: %d\n",
                       avctx->internal->skip_samples);
            } else {
                av_samples_copy(frame->extended_data, frame->extended_data, 0, avctx->internal->skip_samples,
                                frame->nb_samples - avctx->internal->skip_samples, avctx->channels, frame->format);
                if(avctx->pkt_timebase.num && avctx->sample_rate) {
                    int64_t diff_ts = av_rescale_q(avctx->internal->skip_samples,
                                                   (AVRational){1, avctx->sample_rate},
                                                   avctx->pkt_timebase);
                    if(frame->pkt_pts!=AV_NOPTS_VALUE)
                        frame->pkt_pts += diff_ts;
                    if(frame->pkt_dts!=AV_NOPTS_VALUE)
                        frame->pkt_dts += diff_ts;
                    if (av_frame_get_pkt_duration(frame) >= diff_ts)
                        av_frame_set_pkt_duration(frame, av_frame_get_pkt_duration(frame) - diff_ts);
                } else {
                    av_log(avctx, AV_LOG_WARNING, "Could not update timestamps for skipped samples.\n");
                }
                av_log(avctx, AV_LOG_DEBUG, "skip %d/%d samples\n",
                       avctx->internal->skip_samples, frame->nb_samples);
                frame->nb_samples -= avctx->internal->skip_samples;
                avctx->internal->skip_samples = 0;
            }
        }

        if (discard_padding > 0 && discard_padding <= frame->nb_samples && *got_frame_ptr) {
            if (discard_padding == frame->nb_samples) {
                *got_frame_ptr = 0;
            } else {
                if(avctx->pkt_timebase.num && avctx->sample_rate) {
                    int64_t diff_ts = av_rescale_q(frame->nb_samples - discard_padding,
                                                   (AVRational){1, avctx->sample_rate},
                                                   avctx->pkt_timebase);
                    if (av_frame_get_pkt_duration(frame) >= diff_ts)
                        av_frame_set_pkt_duration(frame, av_frame_get_pkt_duration(frame) - diff_ts);
                } else {
                    av_log(avctx, AV_LOG_WARNING, "Could not update timestamps for discarded samples.\n");
                }
                av_log(avctx, AV_LOG_DEBUG, "discard %d/%d samples\n",
                       discard_padding, frame->nb_samples);
                frame->nb_samples -= discard_padding;
            }
        }
fail:
        avctx->pkt = NULL;
        if (did_split) {
            av_packet_free_side_data(&tmp);
            if(ret == tmp.size)
                ret = avpkt->size;
        }

        if (ret >= 0 && *got_frame_ptr) {
            if (!avctx->refcounted_frames) {
                avci->to_free = *frame;
                avci->to_free.extended_data = avci->to_free.data;
                memset(frame->buf, 0, sizeof(frame->buf));
                frame->extended_buf    = NULL;
                frame->nb_extended_buf = 0;
            }
        } else if (frame->data[0])
            av_frame_unref(frame);
    }

    /* many decoders assign whole AVFrames, thus overwriting extended_data;
     * make sure it's set correctly; assume decoders that actually use
     * extended_data are doing it correctly */
    if (*got_frame_ptr) {
        planar   = av_sample_fmt_is_planar(frame->format);
        channels = av_frame_get_channels(frame);
        if (!(planar && channels > AV_NUM_DATA_POINTERS))
            frame->extended_data = frame->data;
    } else {
        frame->extended_data = NULL;
    }

    return ret;
}

#define UTF8_MAX_BYTES 4 /* 5 and 6 bytes sequences should not be used */
static int recode_subtitle(AVCodecContext *avctx,
                           AVPacket *outpkt, const AVPacket *inpkt)
{
#if CONFIG_ICONV
    iconv_t cd = (iconv_t)-1;
    int ret = 0;
    char *inb, *outb;
    size_t inl, outl;
    AVPacket tmp;
#endif

    if (avctx->sub_charenc_mode != FF_SUB_CHARENC_MODE_PRE_DECODER || inpkt->size == 0)
        return 0;

#if CONFIG_ICONV
    cd = iconv_open("UTF-8", avctx->sub_charenc);
    av_assert0(cd != (iconv_t)-1);

    inb = inpkt->data;
    inl = inpkt->size;

    if (inl >= INT_MAX / UTF8_MAX_BYTES - FF_INPUT_BUFFER_PADDING_SIZE) {
        av_log(avctx, AV_LOG_ERROR, "Subtitles packet is too big for recoding\n");
        ret = AVERROR(ENOMEM);
        goto end;
    }

    ret = av_new_packet(&tmp, inl * UTF8_MAX_BYTES);
    if (ret < 0)
        goto end;
    outpkt->buf  = tmp.buf;
    outpkt->data = tmp.data;
    outpkt->size = tmp.size;
    outb = outpkt->data;
    outl = outpkt->size;

    if (iconv(cd, &inb, &inl, &outb, &outl) == (size_t)-1 ||
        iconv(cd, NULL, NULL, &outb, &outl) == (size_t)-1 ||
        outl >= outpkt->size || inl != 0) {
        av_log(avctx, AV_LOG_ERROR, "Unable to recode subtitle event \"%s\" "
               "from %s to UTF-8\n", inpkt->data, avctx->sub_charenc);
        av_free_packet(&tmp);
        ret = AVERROR(errno);
        goto end;
    }
    outpkt->size -= outl;
    memset(outpkt->data + outpkt->size, 0, outl);

end:
    if (cd != (iconv_t)-1)
        iconv_close(cd);
    return ret;
#else
    av_assert0(!"requesting subtitles recoding without iconv");
#endif
}

static int utf8_check(const uint8_t *str)
{
    const uint8_t *byte;
    uint32_t codepoint, min;

    while (*str) {
        byte = str;
        GET_UTF8(codepoint, *(byte++), return 0;);
        min = byte - str == 1 ? 0 : byte - str == 2 ? 0x80 :
              1 << (5 * (byte - str) - 4);
        if (codepoint < min || codepoint >= 0x110000 ||
            codepoint == 0xFFFE /* BOM */ ||
            codepoint >= 0xD800 && codepoint <= 0xDFFF /* surrogates */)
            return 0;
        str = byte;
    }
    return 1;
}

int avcodec_decode_subtitle2(AVCodecContext *avctx, AVSubtitle *sub,
                             int *got_sub_ptr,
                             AVPacket *avpkt)
{
    int i, ret = 0;

    if (!avpkt->data && avpkt->size) {
        av_log(avctx, AV_LOG_ERROR, "invalid packet: NULL data, size != 0\n");
        return AVERROR(EINVAL);
    }
    if (!avctx->codec)
        return AVERROR(EINVAL);
    if (avctx->codec->type != AVMEDIA_TYPE_SUBTITLE) {
        av_log(avctx, AV_LOG_ERROR, "Invalid media type for subtitles\n");
        return AVERROR(EINVAL);
    }

    *got_sub_ptr = 0;
    avcodec_get_subtitle_defaults(sub);

    if ((avctx->codec->capabilities & CODEC_CAP_DELAY) || avpkt->size) {
        AVPacket pkt_recoded;
        AVPacket tmp = *avpkt;
        int did_split = av_packet_split_side_data(&tmp);
        //apply_param_change(avctx, &tmp);

        pkt_recoded = tmp;
        ret = recode_subtitle(avctx, &pkt_recoded, &tmp);
        if (ret < 0) {
            *got_sub_ptr = 0;
        } else {
            avctx->pkt = &pkt_recoded;

            if (avctx->pkt_timebase.den && avpkt->pts != AV_NOPTS_VALUE)
                sub->pts = av_rescale_q(avpkt->pts,
                                        avctx->pkt_timebase, AV_TIME_BASE_Q);
            ret = avctx->codec->decode(avctx, sub, got_sub_ptr, &pkt_recoded);
            av_assert1((ret >= 0) >= !!*got_sub_ptr &&
                       !!*got_sub_ptr >= !!sub->num_rects);

            if (sub->num_rects && !sub->end_display_time && avpkt->duration &&
                avctx->pkt_timebase.num) {
                AVRational ms = { 1, 1000 };
                sub->end_display_time = av_rescale_q(avpkt->duration,
                                                     avctx->pkt_timebase, ms);
            }

            for (i = 0; i < sub->num_rects; i++) {
                if (sub->rects[i]->ass && !utf8_check(sub->rects[i]->ass)) {
                    av_log(avctx, AV_LOG_ERROR,
                           "Invalid UTF-8 in decoded subtitles text; "
                           "maybe missing -sub_charenc option\n");
                    avsubtitle_free(sub);
                    return AVERROR_INVALIDDATA;
                }
            }

            if (tmp.data != pkt_recoded.data) { // did we recode?
                /* prevent from destroying side data from original packet */
                pkt_recoded.side_data = NULL;
                pkt_recoded.side_data_elems = 0;

                av_free_packet(&pkt_recoded);
            }
            if (avctx->codec_descriptor->props & AV_CODEC_PROP_BITMAP_SUB)
                sub->format = 0;
            else if (avctx->codec_descriptor->props & AV_CODEC_PROP_TEXT_SUB)
                sub->format = 1;
            avctx->pkt = NULL;
        }

        if (did_split) {
            av_packet_free_side_data(&tmp);
            if(ret == tmp.size)
                ret = avpkt->size;
        }

        if (*got_sub_ptr)
            avctx->frame_number++;
    }

    return ret;
}

void avsubtitle_free(AVSubtitle *sub)
{
    int i;

    for (i = 0; i < sub->num_rects; i++) {
        av_freep(&sub->rects[i]->pict.data[0]);
        av_freep(&sub->rects[i]->pict.data[1]);
        av_freep(&sub->rects[i]->pict.data[2]);
        av_freep(&sub->rects[i]->pict.data[3]);
        av_freep(&sub->rects[i]->text);
        av_freep(&sub->rects[i]->ass);
        av_freep(&sub->rects[i]);
    }

    av_freep(&sub->rects);

    memset(sub, 0, sizeof(AVSubtitle));
}

av_cold int ff_codec_close_recursive(AVCodecContext *avctx)
{
    int ret = 0;

    ff_unlock_avcodec();

    ret = avcodec_close(avctx);

    ff_lock_avcodec(NULL);
    return ret;
}

av_cold int avcodec_close(AVCodecContext *avctx)
{
    int ret;

    if (!avctx)
        return 0;

    ret = ff_lock_avcodec(avctx);
    if (ret < 0)
        return ret;

    if (avcodec_is_open(avctx)) {
        FramePool *pool = avctx->internal->pool;
        int i;
<<<<<<< HEAD
        if (CONFIG_FRAME_THREAD_ENCODER &&
            avctx->internal->frame_thread_encoder && avctx->thread_count > 1) {
            ff_unlock_avcodec();
            ff_frame_thread_encoder_free(avctx);
            ff_lock_avcodec(avctx);
        }
        if (HAVE_THREADS && avctx->thread_opaque)
=======
        if (HAVE_THREADS && avctx->internal->thread_ctx)
>>>>>>> 38ecc370
            ff_thread_free(avctx);
        if (avctx->codec && avctx->codec->close)
            avctx->codec->close(avctx);
        avctx->coded_frame = NULL;
        avctx->internal->byte_buffer_size = 0;
        av_freep(&avctx->internal->byte_buffer);
        if (!avctx->refcounted_frames)
            av_frame_unref(&avctx->internal->to_free);
        for (i = 0; i < FF_ARRAY_ELEMS(pool->pools); i++)
            av_buffer_pool_uninit(&pool->pools[i]);
        av_freep(&avctx->internal->pool);
        av_freep(&avctx->internal);
    }

    if (avctx->priv_data && avctx->codec && avctx->codec->priv_class)
        av_opt_free(avctx->priv_data);
    av_opt_free(avctx);
    av_freep(&avctx->priv_data);
    if (av_codec_is_encoder(avctx->codec))
        av_freep(&avctx->extradata);
    avctx->codec = NULL;
    avctx->active_thread_type = 0;

    ff_unlock_avcodec();
    return 0;
}

static enum AVCodecID remap_deprecated_codec_id(enum AVCodecID id)
{
    switch(id){
        //This is for future deprecatec codec ids, its empty since
        //last major bump but will fill up again over time, please don't remove it
//         case AV_CODEC_ID_UTVIDEO_DEPRECATED: return AV_CODEC_ID_UTVIDEO;
        case AV_CODEC_ID_OPUS_DEPRECATED: return AV_CODEC_ID_OPUS;
        case AV_CODEC_ID_TAK_DEPRECATED : return AV_CODEC_ID_TAK;
        case AV_CODEC_ID_PCM_S24LE_PLANAR_DEPRECATED : return AV_CODEC_ID_PCM_S24LE_PLANAR;
        case AV_CODEC_ID_PCM_S32LE_PLANAR_DEPRECATED : return AV_CODEC_ID_PCM_S32LE_PLANAR;
        case AV_CODEC_ID_ESCAPE130_DEPRECATED : return AV_CODEC_ID_ESCAPE130;
        case AV_CODEC_ID_G2M_DEPRECATED : return AV_CODEC_ID_G2M;
        case AV_CODEC_ID_WEBP_DEPRECATED: return AV_CODEC_ID_WEBP;
        case AV_CODEC_ID_HEVC_DEPRECATED: return AV_CODEC_ID_HEVC;
        default                         : return id;
    }
}

static AVCodec *find_encdec(enum AVCodecID id, int encoder)
{
    AVCodec *p, *experimental = NULL;
    p = first_avcodec;
    id= remap_deprecated_codec_id(id);
    while (p) {
        if ((encoder ? av_codec_is_encoder(p) : av_codec_is_decoder(p)) &&
            p->id == id) {
            if (p->capabilities & CODEC_CAP_EXPERIMENTAL && !experimental) {
                experimental = p;
            } else
                return p;
        }
        p = p->next;
    }
    return experimental;
}

AVCodec *avcodec_find_encoder(enum AVCodecID id)
{
    return find_encdec(id, 1);
}

AVCodec *avcodec_find_encoder_by_name(const char *name)
{
    AVCodec *p;
    if (!name)
        return NULL;
    p = first_avcodec;
    while (p) {
        if (av_codec_is_encoder(p) && strcmp(name, p->name) == 0)
            return p;
        p = p->next;
    }
    return NULL;
}

AVCodec *avcodec_find_decoder(enum AVCodecID id)
{
    return find_encdec(id, 0);
}

AVCodec *avcodec_find_decoder_by_name(const char *name)
{
    AVCodec *p;
    if (!name)
        return NULL;
    p = first_avcodec;
    while (p) {
        if (av_codec_is_decoder(p) && strcmp(name, p->name) == 0)
            return p;
        p = p->next;
    }
    return NULL;
}

const char *avcodec_get_name(enum AVCodecID id)
{
    const AVCodecDescriptor *cd;
    AVCodec *codec;

    if (id == AV_CODEC_ID_NONE)
        return "none";
    cd = avcodec_descriptor_get(id);
    if (cd)
        return cd->name;
    av_log(NULL, AV_LOG_WARNING, "Codec 0x%x is not in the full list.\n", id);
    codec = avcodec_find_decoder(id);
    if (codec)
        return codec->name;
    codec = avcodec_find_encoder(id);
    if (codec)
        return codec->name;
    return "unknown_codec";
}

size_t av_get_codec_tag_string(char *buf, size_t buf_size, unsigned int codec_tag)
{
    int i, len, ret = 0;

#define TAG_PRINT(x)                                              \
    (((x) >= '0' && (x) <= '9') ||                                \
     ((x) >= 'a' && (x) <= 'z') || ((x) >= 'A' && (x) <= 'Z') ||  \
     ((x) == '.' || (x) == ' ' || (x) == '-' || (x) == '_'))

    for (i = 0; i < 4; i++) {
        len = snprintf(buf, buf_size,
                       TAG_PRINT(codec_tag & 0xFF) ? "%c" : "[%d]", codec_tag & 0xFF);
        buf        += len;
        buf_size    = buf_size > len ? buf_size - len : 0;
        ret        += len;
        codec_tag >>= 8;
    }
    return ret;
}

void avcodec_string(char *buf, int buf_size, AVCodecContext *enc, int encode)
{
    const char *codec_type;
    const char *codec_name;
    const char *profile = NULL;
    const AVCodec *p;
    int bitrate;
    AVRational display_aspect_ratio;

    if (!buf || buf_size <= 0)
        return;
    codec_type = av_get_media_type_string(enc->codec_type);
    codec_name = avcodec_get_name(enc->codec_id);
    if (enc->profile != FF_PROFILE_UNKNOWN) {
        if (enc->codec)
            p = enc->codec;
        else
            p = encode ? avcodec_find_encoder(enc->codec_id) :
                        avcodec_find_decoder(enc->codec_id);
        if (p)
            profile = av_get_profile_name(p, enc->profile);
    }

    snprintf(buf, buf_size, "%s: %s", codec_type ? codec_type : "unknown",
             codec_name);
    buf[0] ^= 'a' ^ 'A'; /* first letter in uppercase */

    if (enc->codec && strcmp(enc->codec->name, codec_name))
        snprintf(buf + strlen(buf), buf_size - strlen(buf), " (%s)", enc->codec->name);

    if (profile)
        snprintf(buf + strlen(buf), buf_size - strlen(buf), " (%s)", profile);
    if (enc->codec_tag) {
        char tag_buf[32];
        av_get_codec_tag_string(tag_buf, sizeof(tag_buf), enc->codec_tag);
        snprintf(buf + strlen(buf), buf_size - strlen(buf),
                 " (%s / 0x%04X)", tag_buf, enc->codec_tag);
    }

    switch (enc->codec_type) {
    case AVMEDIA_TYPE_VIDEO:
        if (enc->pix_fmt != AV_PIX_FMT_NONE) {
            char detail[256] = "(";
            const char *colorspace_name;
            snprintf(buf + strlen(buf), buf_size - strlen(buf),
                     ", %s",
                     av_get_pix_fmt_name(enc->pix_fmt));
            if (enc->bits_per_raw_sample &&
                enc->bits_per_raw_sample <= av_pix_fmt_desc_get(enc->pix_fmt)->comp[0].depth_minus1)
                av_strlcatf(detail, sizeof(detail), "%d bpc, ", enc->bits_per_raw_sample);
            if (enc->color_range != AVCOL_RANGE_UNSPECIFIED)
                av_strlcatf(detail, sizeof(detail),
                            enc->color_range == AVCOL_RANGE_MPEG ? "tv, ": "pc, ");

            colorspace_name = av_get_colorspace_name(enc->colorspace);
            if (colorspace_name)
                av_strlcatf(detail, sizeof(detail), "%s, ", colorspace_name);

            if (strlen(detail) > 1) {
                detail[strlen(detail) - 2] = 0;
                av_strlcatf(buf, buf_size, "%s)", detail);
            }
        }
        if (enc->width) {
            snprintf(buf + strlen(buf), buf_size - strlen(buf),
                     ", %dx%d",
                     enc->width, enc->height);
            if (enc->sample_aspect_ratio.num) {
                av_reduce(&display_aspect_ratio.num, &display_aspect_ratio.den,
                          enc->width * enc->sample_aspect_ratio.num,
                          enc->height * enc->sample_aspect_ratio.den,
                          1024 * 1024);
                snprintf(buf + strlen(buf), buf_size - strlen(buf),
                         " [SAR %d:%d DAR %d:%d]",
                         enc->sample_aspect_ratio.num, enc->sample_aspect_ratio.den,
                         display_aspect_ratio.num, display_aspect_ratio.den);
            }
            if (av_log_get_level() >= AV_LOG_DEBUG) {
                int g = av_gcd(enc->time_base.num, enc->time_base.den);
                snprintf(buf + strlen(buf), buf_size - strlen(buf),
                         ", %d/%d",
                         enc->time_base.num / g, enc->time_base.den / g);
            }
        }
        if (encode) {
            snprintf(buf + strlen(buf), buf_size - strlen(buf),
                     ", q=%d-%d", enc->qmin, enc->qmax);
        }
        break;
    case AVMEDIA_TYPE_AUDIO:
        if (enc->sample_rate) {
            snprintf(buf + strlen(buf), buf_size - strlen(buf),
                     ", %d Hz", enc->sample_rate);
        }
        av_strlcat(buf, ", ", buf_size);
        av_get_channel_layout_string(buf + strlen(buf), buf_size - strlen(buf), enc->channels, enc->channel_layout);
        if (enc->sample_fmt != AV_SAMPLE_FMT_NONE) {
            snprintf(buf + strlen(buf), buf_size - strlen(buf),
                     ", %s", av_get_sample_fmt_name(enc->sample_fmt));
        }
        break;
    case AVMEDIA_TYPE_DATA:
        if (av_log_get_level() >= AV_LOG_DEBUG) {
            int g = av_gcd(enc->time_base.num, enc->time_base.den);
            if (g)
                snprintf(buf + strlen(buf), buf_size - strlen(buf),
                         ", %d/%d",
                         enc->time_base.num / g, enc->time_base.den / g);
        }
        break;
    case AVMEDIA_TYPE_SUBTITLE:
        if (enc->width)
            snprintf(buf + strlen(buf), buf_size - strlen(buf),
                     ", %dx%d", enc->width, enc->height);
        break;
    default:
        return;
    }
    if (encode) {
        if (enc->flags & CODEC_FLAG_PASS1)
            snprintf(buf + strlen(buf), buf_size - strlen(buf),
                     ", pass 1");
        if (enc->flags & CODEC_FLAG_PASS2)
            snprintf(buf + strlen(buf), buf_size - strlen(buf),
                     ", pass 2");
    }
    bitrate = get_bit_rate(enc);
    if (bitrate != 0) {
        snprintf(buf + strlen(buf), buf_size - strlen(buf),
                 ", %d kb/s", bitrate / 1000);
    } else if (enc->rc_max_rate > 0) {
        snprintf(buf + strlen(buf), buf_size - strlen(buf),
                 ", max. %d kb/s", enc->rc_max_rate / 1000);
    }
}

const char *av_get_profile_name(const AVCodec *codec, int profile)
{
    const AVProfile *p;
    if (profile == FF_PROFILE_UNKNOWN || !codec->profiles)
        return NULL;

    for (p = codec->profiles; p->profile != FF_PROFILE_UNKNOWN; p++)
        if (p->profile == profile)
            return p->name;

    return NULL;
}

unsigned avcodec_version(void)
{
//    av_assert0(AV_CODEC_ID_V410==164);
    av_assert0(AV_CODEC_ID_PCM_S8_PLANAR==65563);
    av_assert0(AV_CODEC_ID_ADPCM_G722==69660);
//     av_assert0(AV_CODEC_ID_BMV_AUDIO==86071);
    av_assert0(AV_CODEC_ID_SRT==94216);
    av_assert0(LIBAVCODEC_VERSION_MICRO >= 100);

    av_assert0(CODEC_ID_CLLC == AV_CODEC_ID_CLLC);
    av_assert0(CODEC_ID_PCM_S8_PLANAR == AV_CODEC_ID_PCM_S8_PLANAR);
    av_assert0(CODEC_ID_ADPCM_IMA_APC == AV_CODEC_ID_ADPCM_IMA_APC);
    av_assert0(CODEC_ID_ILBC == AV_CODEC_ID_ILBC);
    av_assert0(CODEC_ID_SRT == AV_CODEC_ID_SRT);
    return LIBAVCODEC_VERSION_INT;
}

const char *avcodec_configuration(void)
{
    return FFMPEG_CONFIGURATION;
}

const char *avcodec_license(void)
{
#define LICENSE_PREFIX "libavcodec license: "
    return LICENSE_PREFIX FFMPEG_LICENSE + sizeof(LICENSE_PREFIX) - 1;
}

void avcodec_flush_buffers(AVCodecContext *avctx)
{
    if (HAVE_THREADS && avctx->active_thread_type & FF_THREAD_FRAME)
        ff_thread_flush(avctx);
    else if (avctx->codec->flush)
        avctx->codec->flush(avctx);

    avctx->pts_correction_last_pts =
    avctx->pts_correction_last_dts = INT64_MIN;

    if (!avctx->refcounted_frames)
        av_frame_unref(&avctx->internal->to_free);
}

int av_get_exact_bits_per_sample(enum AVCodecID codec_id)
{
    switch (codec_id) {
    case AV_CODEC_ID_8SVX_EXP:
    case AV_CODEC_ID_8SVX_FIB:
    case AV_CODEC_ID_ADPCM_CT:
    case AV_CODEC_ID_ADPCM_IMA_APC:
    case AV_CODEC_ID_ADPCM_IMA_EA_SEAD:
    case AV_CODEC_ID_ADPCM_IMA_OKI:
    case AV_CODEC_ID_ADPCM_IMA_WS:
    case AV_CODEC_ID_ADPCM_G722:
    case AV_CODEC_ID_ADPCM_YAMAHA:
        return 4;
    case AV_CODEC_ID_PCM_ALAW:
    case AV_CODEC_ID_PCM_MULAW:
    case AV_CODEC_ID_PCM_S8:
    case AV_CODEC_ID_PCM_S8_PLANAR:
    case AV_CODEC_ID_PCM_U8:
    case AV_CODEC_ID_PCM_ZORK:
        return 8;
    case AV_CODEC_ID_PCM_S16BE:
    case AV_CODEC_ID_PCM_S16BE_PLANAR:
    case AV_CODEC_ID_PCM_S16LE:
    case AV_CODEC_ID_PCM_S16LE_PLANAR:
    case AV_CODEC_ID_PCM_U16BE:
    case AV_CODEC_ID_PCM_U16LE:
        return 16;
    case AV_CODEC_ID_PCM_S24DAUD:
    case AV_CODEC_ID_PCM_S24BE:
    case AV_CODEC_ID_PCM_S24LE:
    case AV_CODEC_ID_PCM_S24LE_PLANAR:
    case AV_CODEC_ID_PCM_U24BE:
    case AV_CODEC_ID_PCM_U24LE:
        return 24;
    case AV_CODEC_ID_PCM_S32BE:
    case AV_CODEC_ID_PCM_S32LE:
    case AV_CODEC_ID_PCM_S32LE_PLANAR:
    case AV_CODEC_ID_PCM_U32BE:
    case AV_CODEC_ID_PCM_U32LE:
    case AV_CODEC_ID_PCM_F32BE:
    case AV_CODEC_ID_PCM_F32LE:
        return 32;
    case AV_CODEC_ID_PCM_F64BE:
    case AV_CODEC_ID_PCM_F64LE:
        return 64;
    default:
        return 0;
    }
}

enum AVCodecID av_get_pcm_codec(enum AVSampleFormat fmt, int be)
{
    static const enum AVCodecID map[AV_SAMPLE_FMT_NB][2] = {
        [AV_SAMPLE_FMT_U8  ] = { AV_CODEC_ID_PCM_U8,    AV_CODEC_ID_PCM_U8    },
        [AV_SAMPLE_FMT_S16 ] = { AV_CODEC_ID_PCM_S16LE, AV_CODEC_ID_PCM_S16BE },
        [AV_SAMPLE_FMT_S32 ] = { AV_CODEC_ID_PCM_S32LE, AV_CODEC_ID_PCM_S32BE },
        [AV_SAMPLE_FMT_FLT ] = { AV_CODEC_ID_PCM_F32LE, AV_CODEC_ID_PCM_F32BE },
        [AV_SAMPLE_FMT_DBL ] = { AV_CODEC_ID_PCM_F64LE, AV_CODEC_ID_PCM_F64BE },
        [AV_SAMPLE_FMT_U8P ] = { AV_CODEC_ID_PCM_U8,    AV_CODEC_ID_PCM_U8    },
        [AV_SAMPLE_FMT_S16P] = { AV_CODEC_ID_PCM_S16LE, AV_CODEC_ID_PCM_S16BE },
        [AV_SAMPLE_FMT_S32P] = { AV_CODEC_ID_PCM_S32LE, AV_CODEC_ID_PCM_S32BE },
        [AV_SAMPLE_FMT_FLTP] = { AV_CODEC_ID_PCM_F32LE, AV_CODEC_ID_PCM_F32BE },
        [AV_SAMPLE_FMT_DBLP] = { AV_CODEC_ID_PCM_F64LE, AV_CODEC_ID_PCM_F64BE },
    };
    if (fmt < 0 || fmt >= AV_SAMPLE_FMT_NB)
        return AV_CODEC_ID_NONE;
    if (be < 0 || be > 1)
        be = AV_NE(1, 0);
    return map[fmt][be];
}

int av_get_bits_per_sample(enum AVCodecID codec_id)
{
    switch (codec_id) {
    case AV_CODEC_ID_ADPCM_SBPRO_2:
        return 2;
    case AV_CODEC_ID_ADPCM_SBPRO_3:
        return 3;
    case AV_CODEC_ID_ADPCM_SBPRO_4:
    case AV_CODEC_ID_ADPCM_IMA_WAV:
    case AV_CODEC_ID_ADPCM_IMA_QT:
    case AV_CODEC_ID_ADPCM_SWF:
    case AV_CODEC_ID_ADPCM_MS:
        return 4;
    default:
        return av_get_exact_bits_per_sample(codec_id);
    }
}

int av_get_audio_frame_duration(AVCodecContext *avctx, int frame_bytes)
{
    int id, sr, ch, ba, tag, bps;

    id  = avctx->codec_id;
    sr  = avctx->sample_rate;
    ch  = avctx->channels;
    ba  = avctx->block_align;
    tag = avctx->codec_tag;
    bps = av_get_exact_bits_per_sample(avctx->codec_id);

    /* codecs with an exact constant bits per sample */
    if (bps > 0 && ch > 0 && frame_bytes > 0 && ch < 32768 && bps < 32768)
        return (frame_bytes * 8LL) / (bps * ch);
    bps = avctx->bits_per_coded_sample;

    /* codecs with a fixed packet duration */
    switch (id) {
    case AV_CODEC_ID_ADPCM_ADX:    return   32;
    case AV_CODEC_ID_ADPCM_IMA_QT: return   64;
    case AV_CODEC_ID_ADPCM_EA_XAS: return  128;
    case AV_CODEC_ID_AMR_NB:
    case AV_CODEC_ID_EVRC:
    case AV_CODEC_ID_GSM:
    case AV_CODEC_ID_QCELP:
    case AV_CODEC_ID_RA_288:       return  160;
    case AV_CODEC_ID_AMR_WB:
    case AV_CODEC_ID_GSM_MS:       return  320;
    case AV_CODEC_ID_MP1:          return  384;
    case AV_CODEC_ID_ATRAC1:       return  512;
    case AV_CODEC_ID_ATRAC3:       return 1024;
    case AV_CODEC_ID_MP2:
    case AV_CODEC_ID_MUSEPACK7:    return 1152;
    case AV_CODEC_ID_AC3:          return 1536;
    }

    if (sr > 0) {
        /* calc from sample rate */
        if (id == AV_CODEC_ID_TTA)
            return 256 * sr / 245;

        if (ch > 0) {
            /* calc from sample rate and channels */
            if (id == AV_CODEC_ID_BINKAUDIO_DCT)
                return (480 << (sr / 22050)) / ch;
        }
    }

    if (ba > 0) {
        /* calc from block_align */
        if (id == AV_CODEC_ID_SIPR) {
            switch (ba) {
            case 20: return 160;
            case 19: return 144;
            case 29: return 288;
            case 37: return 480;
            }
        } else if (id == AV_CODEC_ID_ILBC) {
            switch (ba) {
            case 38: return 160;
            case 50: return 240;
            }
        }
    }

    if (frame_bytes > 0) {
        /* calc from frame_bytes only */
        if (id == AV_CODEC_ID_TRUESPEECH)
            return 240 * (frame_bytes / 32);
        if (id == AV_CODEC_ID_NELLYMOSER)
            return 256 * (frame_bytes / 64);
        if (id == AV_CODEC_ID_RA_144)
            return 160 * (frame_bytes / 20);
        if (id == AV_CODEC_ID_G723_1)
            return 240 * (frame_bytes / 24);

        if (bps > 0) {
            /* calc from frame_bytes and bits_per_coded_sample */
            if (id == AV_CODEC_ID_ADPCM_G726)
                return frame_bytes * 8 / bps;
        }

        if (ch > 0) {
            /* calc from frame_bytes and channels */
            switch (id) {
            case AV_CODEC_ID_ADPCM_AFC:
                return frame_bytes / (9 * ch) * 16;
            case AV_CODEC_ID_ADPCM_DTK:
                return frame_bytes / (16 * ch) * 28;
            case AV_CODEC_ID_ADPCM_4XM:
            case AV_CODEC_ID_ADPCM_IMA_ISS:
                return (frame_bytes - 4 * ch) * 2 / ch;
            case AV_CODEC_ID_ADPCM_IMA_SMJPEG:
                return (frame_bytes - 4) * 2 / ch;
            case AV_CODEC_ID_ADPCM_IMA_AMV:
                return (frame_bytes - 8) * 2 / ch;
            case AV_CODEC_ID_ADPCM_XA:
                return (frame_bytes / 128) * 224 / ch;
            case AV_CODEC_ID_INTERPLAY_DPCM:
                return (frame_bytes - 6 - ch) / ch;
            case AV_CODEC_ID_ROQ_DPCM:
                return (frame_bytes - 8) / ch;
            case AV_CODEC_ID_XAN_DPCM:
                return (frame_bytes - 2 * ch) / ch;
            case AV_CODEC_ID_MACE3:
                return 3 * frame_bytes / ch;
            case AV_CODEC_ID_MACE6:
                return 6 * frame_bytes / ch;
            case AV_CODEC_ID_PCM_LXF:
                return 2 * (frame_bytes / (5 * ch));
            case AV_CODEC_ID_IAC:
            case AV_CODEC_ID_IMC:
                return 4 * frame_bytes / ch;
            }

            if (tag) {
                /* calc from frame_bytes, channels, and codec_tag */
                if (id == AV_CODEC_ID_SOL_DPCM) {
                    if (tag == 3)
                        return frame_bytes / ch;
                    else
                        return frame_bytes * 2 / ch;
                }
            }

            if (ba > 0) {
                /* calc from frame_bytes, channels, and block_align */
                int blocks = frame_bytes / ba;
                switch (avctx->codec_id) {
                case AV_CODEC_ID_ADPCM_IMA_WAV:
                    if (bps < 2 || bps > 5)
                        return 0;
                    return blocks * (1 + (ba - 4 * ch) / (bps * ch) * 8);
                case AV_CODEC_ID_ADPCM_IMA_DK3:
                    return blocks * (((ba - 16) * 2 / 3 * 4) / ch);
                case AV_CODEC_ID_ADPCM_IMA_DK4:
                    return blocks * (1 + (ba - 4 * ch) * 2 / ch);
                case AV_CODEC_ID_ADPCM_IMA_RAD:
                    return blocks * ((ba - 4 * ch) * 2 / ch);
                case AV_CODEC_ID_ADPCM_MS:
                    return blocks * (2 + (ba - 7 * ch) * 2 / ch);
                }
            }

            if (bps > 0) {
                /* calc from frame_bytes, channels, and bits_per_coded_sample */
                switch (avctx->codec_id) {
                case AV_CODEC_ID_PCM_DVD:
                    if(bps<4)
                        return 0;
                    return 2 * (frame_bytes / ((bps * 2 / 8) * ch));
                case AV_CODEC_ID_PCM_BLURAY:
                    if(bps<4)
                        return 0;
                    return frame_bytes / ((FFALIGN(ch, 2) * bps) / 8);
                case AV_CODEC_ID_S302M:
                    return 2 * (frame_bytes / ((bps + 4) / 4)) / ch;
                }
            }
        }
    }

    return 0;
}

#if !HAVE_THREADS
int ff_thread_init(AVCodecContext *s)
{
    return -1;
}

#endif

unsigned int av_xiphlacing(unsigned char *s, unsigned int v)
{
    unsigned int n = 0;

    while (v >= 0xff) {
        *s++ = 0xff;
        v -= 0xff;
        n++;
    }
    *s = v;
    n++;
    return n;
}

int ff_match_2uint16(const uint16_t(*tab)[2], int size, int a, int b)
{
    int i;
    for (i = 0; i < size && !(tab[i][0] == a && tab[i][1] == b); i++) ;
    return i;
}

#if FF_API_MISSING_SAMPLE
FF_DISABLE_DEPRECATION_WARNINGS
void av_log_missing_feature(void *avc, const char *feature, int want_sample)
{
    av_log(avc, AV_LOG_WARNING, "%s is not implemented. Update your FFmpeg "
            "version to the newest one from Git. If the problem still "
            "occurs, it means that your file has a feature which has not "
            "been implemented.\n", feature);
    if(want_sample)
        av_log_ask_for_sample(avc, NULL);
}

void av_log_ask_for_sample(void *avc, const char *msg, ...)
{
    va_list argument_list;

    va_start(argument_list, msg);

    if (msg)
        av_vlog(avc, AV_LOG_WARNING, msg, argument_list);
    av_log(avc, AV_LOG_WARNING, "If you want to help, upload a sample "
            "of this file to ftp://upload.ffmpeg.org/MPlayer/incoming/ "
            "and contact the ffmpeg-devel mailing list.\n");

    va_end(argument_list);
}
FF_ENABLE_DEPRECATION_WARNINGS
#endif /* FF_API_MISSING_SAMPLE */

static AVHWAccel *first_hwaccel = NULL;

void av_register_hwaccel(AVHWAccel *hwaccel)
{
    AVHWAccel **p = &first_hwaccel;
    hwaccel->next = NULL;
    while(avpriv_atomic_ptr_cas((void * volatile *)p, NULL, hwaccel))
        p = &(*p)->next;
}

AVHWAccel *av_hwaccel_next(AVHWAccel *hwaccel)
{
    return hwaccel ? hwaccel->next : first_hwaccel;
}

AVHWAccel *ff_find_hwaccel(enum AVCodecID codec_id, enum AVPixelFormat pix_fmt)
{
    AVHWAccel *hwaccel = NULL;

    while ((hwaccel = av_hwaccel_next(hwaccel)))
        if (hwaccel->id == codec_id
            && hwaccel->pix_fmt == pix_fmt)
            return hwaccel;
    return NULL;
}

int av_lockmgr_register(int (*cb)(void **mutex, enum AVLockOp op))
{
    if (lockmgr_cb) {
        if (lockmgr_cb(&codec_mutex, AV_LOCK_DESTROY))
            return -1;
        if (lockmgr_cb(&avformat_mutex, AV_LOCK_DESTROY))
            return -1;
    }

    lockmgr_cb = cb;

    if (lockmgr_cb) {
        if (lockmgr_cb(&codec_mutex, AV_LOCK_CREATE))
            return -1;
        if (lockmgr_cb(&avformat_mutex, AV_LOCK_CREATE))
            return -1;
    }
    return 0;
}

int ff_lock_avcodec(AVCodecContext *log_ctx)
{
    if (lockmgr_cb) {
        if ((*lockmgr_cb)(&codec_mutex, AV_LOCK_OBTAIN))
            return -1;
    }
    entangled_thread_counter++;
    if (entangled_thread_counter != 1) {
        av_log(log_ctx, AV_LOG_ERROR, "Insufficient thread locking around avcodec_open/close()\n");
        if (!lockmgr_cb)
            av_log(log_ctx, AV_LOG_ERROR, "No lock manager is set, please see av_lockmgr_register()\n");
        ff_avcodec_locked = 1;
        ff_unlock_avcodec();
        return AVERROR(EINVAL);
    }
    av_assert0(!ff_avcodec_locked);
    ff_avcodec_locked = 1;
    return 0;
}

int ff_unlock_avcodec(void)
{
    av_assert0(ff_avcodec_locked);
    ff_avcodec_locked = 0;
    entangled_thread_counter--;
    if (lockmgr_cb) {
        if ((*lockmgr_cb)(&codec_mutex, AV_LOCK_RELEASE))
            return -1;
    }
    return 0;
}

int avpriv_lock_avformat(void)
{
    if (lockmgr_cb) {
        if ((*lockmgr_cb)(&avformat_mutex, AV_LOCK_OBTAIN))
            return -1;
    }
    return 0;
}

int avpriv_unlock_avformat(void)
{
    if (lockmgr_cb) {
        if ((*lockmgr_cb)(&avformat_mutex, AV_LOCK_RELEASE))
            return -1;
    }
    return 0;
}

unsigned int avpriv_toupper4(unsigned int x)
{
    return av_toupper(x & 0xFF) +
          (av_toupper((x >>  8) & 0xFF) << 8)  +
          (av_toupper((x >> 16) & 0xFF) << 16) +
          (av_toupper((x >> 24) & 0xFF) << 24);
}

int ff_thread_ref_frame(ThreadFrame *dst, ThreadFrame *src)
{
    int ret;

    dst->owner = src->owner;

    ret = av_frame_ref(dst->f, src->f);
    if (ret < 0)
        return ret;

    if (src->progress &&
        !(dst->progress = av_buffer_ref(src->progress))) {
        ff_thread_release_buffer(dst->owner, dst);
        return AVERROR(ENOMEM);
    }

    return 0;
}

#if !HAVE_THREADS

enum AVPixelFormat ff_thread_get_format(AVCodecContext *avctx, const enum AVPixelFormat *fmt)
{
    return avctx->get_format(avctx, fmt);
}

int ff_thread_get_buffer(AVCodecContext *avctx, ThreadFrame *f, int flags)
{
    f->owner = avctx;
    return ff_get_buffer(avctx, f->f, flags);
}

void ff_thread_release_buffer(AVCodecContext *avctx, ThreadFrame *f)
{
    av_frame_unref(f->f);
}

void ff_thread_finish_setup(AVCodecContext *avctx)
{
}

void ff_thread_report_progress(ThreadFrame *f, int progress, int field)
{
}

void ff_thread_await_progress(ThreadFrame *f, int progress, int field)
{
}

int ff_thread_can_start_frame(AVCodecContext *avctx)
{
    return 1;
}

int ff_alloc_entries(AVCodecContext *avctx, int count)
{
    return 0;
}

void ff_reset_entries(AVCodecContext *avctx)
{
}

void ff_thread_await_progress2(AVCodecContext *avctx, int field, int thread, int shift)
{
}

void ff_thread_report_progress2(AVCodecContext *avctx, int field, int thread, int n)
{
}

#endif

enum AVMediaType avcodec_get_type(enum AVCodecID codec_id)
{
    AVCodec *c= avcodec_find_decoder(codec_id);
    if(!c)
        c= avcodec_find_encoder(codec_id);
    if(c)
        return c->type;

    if (codec_id <= AV_CODEC_ID_NONE)
        return AVMEDIA_TYPE_UNKNOWN;
    else if (codec_id < AV_CODEC_ID_FIRST_AUDIO)
        return AVMEDIA_TYPE_VIDEO;
    else if (codec_id < AV_CODEC_ID_FIRST_SUBTITLE)
        return AVMEDIA_TYPE_AUDIO;
    else if (codec_id < AV_CODEC_ID_FIRST_UNKNOWN)
        return AVMEDIA_TYPE_SUBTITLE;

    return AVMEDIA_TYPE_UNKNOWN;
}

int avcodec_is_open(AVCodecContext *s)
{
    return !!s->internal;
}

int avpriv_bprint_to_extradata(AVCodecContext *avctx, struct AVBPrint *buf)
{
    int ret;
    char *str;

    ret = av_bprint_finalize(buf, &str);
    if (ret < 0)
        return ret;
    avctx->extradata = str;
    /* Note: the string is NUL terminated (so extradata can be read as a
     * string), but the ending character is not accounted in the size (in
     * binary formats you are likely not supposed to mux that character). When
     * extradata is copied, it is also padded with FF_INPUT_BUFFER_PADDING_SIZE
     * zeros. */
    avctx->extradata_size = buf->len;
    return 0;
}

const uint8_t *avpriv_find_start_code(const uint8_t *av_restrict p,
                                      const uint8_t *end,
                                      uint32_t *av_restrict state)
{
    int i;

    av_assert0(p <= end);
    if (p >= end)
        return end;

    for (i = 0; i < 3; i++) {
        uint32_t tmp = *state << 8;
        *state = tmp + *(p++);
        if (tmp == 0x100 || p == end)
            return p;
    }

    while (p < end) {
        if      (p[-1] > 1      ) p += 3;
        else if (p[-2]          ) p += 2;
        else if (p[-3]|(p[-1]-1)) p++;
        else {
            p++;
            break;
        }
    }

    p = FFMIN(p, end) - 4;
    *state = AV_RB32(p);

    return p + 4;
}<|MERGE_RESOLUTION|>--- conflicted
+++ resolved
@@ -2552,17 +2552,13 @@
     if (avcodec_is_open(avctx)) {
         FramePool *pool = avctx->internal->pool;
         int i;
-<<<<<<< HEAD
         if (CONFIG_FRAME_THREAD_ENCODER &&
             avctx->internal->frame_thread_encoder && avctx->thread_count > 1) {
             ff_unlock_avcodec();
             ff_frame_thread_encoder_free(avctx);
             ff_lock_avcodec(avctx);
         }
-        if (HAVE_THREADS && avctx->thread_opaque)
-=======
         if (HAVE_THREADS && avctx->internal->thread_ctx)
->>>>>>> 38ecc370
             ff_thread_free(avctx);
         if (avctx->codec && avctx->codec->close)
             avctx->codec->close(avctx);
