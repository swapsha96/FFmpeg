--- conflicted
+++ resolved
@@ -1575,32 +1575,14 @@
                     /* invert DCT and place (or add) in final output */
 
                     if (s->all_fragments[i].coding_method == MODE_INTRA) {
-<<<<<<< HEAD
                         vp3_dequant(s, s->all_fragments + i, plane, 0, block);
-                        if(s->avctx->idct_algo!=FF_IDCT_VP3)
-                            block[0] += 128<<3;
-                        s->dsp.idct_put(
-=======
-                        int index;
-                        index = vp3_dequant(s, s->all_fragments + i, plane, 0, block);
-                        if (index > 63)
-                            continue;
                         s->vp3dsp.idct_put(
->>>>>>> ffdd93a2
                             output_plane + first_pixel,
                             stride,
                             block);
                     } else {
-<<<<<<< HEAD
                         if (vp3_dequant(s, s->all_fragments + i, plane, 1, block)) {
-                        s->dsp.idct_add(
-=======
-                        int index = vp3_dequant(s, s->all_fragments + i, plane, 1, block);
-                        if (index > 63)
-                            continue;
-                        if (index > 0) {
                         s->vp3dsp.idct_add(
->>>>>>> ffdd93a2
                             output_plane + first_pixel,
                             stride,
                             block);
