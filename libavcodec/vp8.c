--- conflicted
+++ resolved
@@ -512,11 +512,7 @@
         mb->mode = VP8_MVMODE_MV;
 
         /* If we have three distinct MVs, merge first and last if they're the same */
-<<<<<<< HEAD
-        if (cnt[CNT_SPLITMV] && AV_RN32A(&near_mv[1+VP8_EDGE_TOP]) == AV_RN32A(&near_mv[1+VP8_EDGE_TOPLEFT]))
-=======
         if (cnt[CNT_SPLITMV] && AV_RN32A(&near_mv[1 + VP8_EDGE_TOP]) == AV_RN32A(&near_mv[1 + VP8_EDGE_TOPLEFT]))
->>>>>>> eb81cf86
             cnt[CNT_NEAREST] += 1;
 
         /* Swap near and nearest if necessary */
