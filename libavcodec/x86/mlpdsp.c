--- conflicted
+++ resolved
@@ -19,11 +19,7 @@
  * Foundation, Inc., 51 Franklin Street, Fifth Floor, Boston, MA 02110-1301 USA
  */
 
-<<<<<<< HEAD
-=======
 #include "libavutil/attributes.h"
-#include "libavutil/internal.h"
->>>>>>> 620289a2
 #include "libavutil/x86/asm.h"
 #include "libavcodec/mlpdsp.h"
 #include "libavcodec/mlp.h"
