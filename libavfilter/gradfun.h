--- conflicted
+++ resolved
@@ -37,20 +37,9 @@
     void (*blur_line) (uint16_t *dc, uint16_t *buf, const uint16_t *buf1, const uint8_t *src, int src_linesize, int width);
 } GradFunContext;
 
-<<<<<<< HEAD
+void ff_gradfun_init_x86(GradFunContext *gf);
+
 void ff_gradfun_filter_line_c(uint8_t *dst, const uint8_t *src, const uint16_t *dc, int width, int thresh, const uint16_t *dithers);
 void ff_gradfun_blur_line_c(uint16_t *dc, uint16_t *buf, const uint16_t *buf1, const uint8_t *src, int src_linesize, int width);
 
-void ff_gradfun_filter_line_mmx2(uint8_t *dst, const uint8_t *src, const uint16_t *dc, int width, int thresh, const uint16_t *dithers);
-void ff_gradfun_filter_line_ssse3(uint8_t *dst, const uint8_t *src, const uint16_t *dc, int width, int thresh, const uint16_t *dithers);
-
-void ff_gradfun_blur_line_sse2(uint16_t *dc, uint16_t *buf, const uint16_t *buf1, const uint8_t *src, int src_linesize, int width);
-
-=======
-void ff_gradfun_init_x86(GradFunContext *gf);
-
-void ff_gradfun_filter_line_c(uint8_t *dst, uint8_t *src, uint16_t *dc, int width, int thresh, const uint16_t *dithers);
-void ff_gradfun_blur_line_c(uint16_t *dc, uint16_t *buf, uint16_t *buf1, uint8_t *src, int src_linesize, int width);
-
->>>>>>> 5e745cef
 #endif /* AVFILTER_GRADFUN_H */