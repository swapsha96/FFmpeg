--- conflicted
+++ resolved
@@ -429,15 +429,9 @@
     *outputs = open_outputs;
     return 0;
 
-<<<<<<< HEAD
  fail:end:
-    for (; graph->nb_filters > 0; graph->nb_filters--)
-        avfilter_free(graph->filters[graph->nb_filters - 1]);
-=======
- fail:
     while (graph->nb_filters)
         avfilter_free(graph->filters[0]);
->>>>>>> 1565cbc6
     av_freep(&graph->filters);
     avfilter_inout_free(&open_inputs);
     avfilter_inout_free(&open_outputs);
