/*
 * Copyright (c) 2002 Michael Niedermayer <michaelni@gmx.at>
 * Copyright (c) 2011 Stefano Sabatini
 *
 * This file is part of FFmpeg.
 *
 * FFmpeg is free software; you can redistribute it and/or modify
 * it under the terms of the GNU General Public License as published by
 * the Free Software Foundation; either version 2 of the License, or
 * (at your option) any later version.
 *
 * FFmpeg is distributed in the hope that it will be useful,
 * but WITHOUT ANY WARRANTY; without even the implied warranty of
 * MERCHANTABILITY or FITNESS FOR A PARTICULAR PURPOSE.  See the
 * GNU General Public License for more details.
 *
 * You should have received a copy of the GNU General Public License along
 * with FFmpeg; if not, write to the Free Software Foundation, Inc.,
 * 51 Franklin Street, Fifth Floor, Boston, MA 02110-1301 USA.
 */

/**
 * @file
 * Apply a boxblur filter to the input video.
 * Ported from MPlayer libmpcodecs/vf_boxblur.c.
 */

#include "libavutil/avstring.h"
#include "libavutil/eval.h"
#include "libavutil/pixdesc.h"
#include "avfilter.h"
#include "formats.h"
#include "video.h"

static const char *const var_names[] = {
    "w",
    "h",
    "cw",
    "ch",
    "hsub",
    "vsub",
    NULL
};

enum var_name {
    VAR_W,
    VAR_H,
    VAR_CW,
    VAR_CH,
    VAR_HSUB,
    VAR_VSUB,
    VARS_NB
};

typedef struct {
    int radius;
    int power;
} FilterParam;

typedef struct {
    FilterParam luma_param;
    FilterParam chroma_param;
    FilterParam alpha_param;
    char luma_radius_expr  [256];
    char chroma_radius_expr[256];
    char alpha_radius_expr [256];

    int hsub, vsub;
    int radius[4];
    int power[4];
    uint8_t *temp[2]; ///< temporary buffer used in blur_power()
} BoxBlurContext;

#define Y 0
#define U 1
#define V 2
#define A 3

static av_cold int init(AVFilterContext *ctx, const char *args, void *opaque)
{
    BoxBlurContext *boxblur = ctx->priv;
    int e;

    if (!args) {
        av_log(ctx, AV_LOG_ERROR,
               "Filter expects 2 or 4 or 6 arguments, none provided\n");
        return AVERROR(EINVAL);
    }

    e = sscanf(args, "%255[^:]:%d:%255[^:]:%d:%255[^:]:%d",
               boxblur->luma_radius_expr,   &boxblur->luma_param  .power,
               boxblur->chroma_radius_expr, &boxblur->chroma_param.power,
               boxblur->alpha_radius_expr,  &boxblur->alpha_param .power);

    if (e != 2 && e != 4 && e != 6) {
        av_log(ctx, AV_LOG_ERROR,
               "Filter expects 2 or 4 or 6 params, provided %d\n", e);
        return AVERROR(EINVAL);
    }

    if (e < 4) {
        boxblur->chroma_param.power = boxblur->luma_param.power;
        av_strlcpy(boxblur->chroma_radius_expr, boxblur->luma_radius_expr,
                   sizeof(boxblur->chroma_radius_expr));
    }
    if (e < 6) {
        boxblur->alpha_param.power = boxblur->luma_param.power;
        av_strlcpy(boxblur->alpha_radius_expr, boxblur->luma_radius_expr,
                   sizeof(boxblur->alpha_radius_expr));
    }

    return 0;
}

static av_cold void uninit(AVFilterContext *ctx)
{
    BoxBlurContext *boxblur = ctx->priv;

    av_freep(&boxblur->temp[0]);
    av_freep(&boxblur->temp[1]);
}

static int query_formats(AVFilterContext *ctx)
{
    enum PixelFormat pix_fmts[] = {
        PIX_FMT_YUV444P,  PIX_FMT_YUV422P,  PIX_FMT_YUV420P,
        PIX_FMT_YUV411P,  PIX_FMT_YUV410P,  PIX_FMT_YUVA420P,
        PIX_FMT_YUV440P,  PIX_FMT_GRAY8,
        PIX_FMT_YUVJ444P, PIX_FMT_YUVJ422P, PIX_FMT_YUVJ420P,
        PIX_FMT_YUVJ440P,
        PIX_FMT_NONE
    };

<<<<<<< HEAD
    avfilter_set_common_pixel_formats(ctx, avfilter_make_format_list(pix_fmts));
=======
    ff_set_common_formats(ctx, ff_make_format_list(pix_fmts));
>>>>>>> ecf79c4d
    return 0;
}

static int config_input(AVFilterLink *inlink)
{
    AVFilterContext *ctx = inlink->dst;
    BoxBlurContext *boxblur = ctx->priv;
    const AVPixFmtDescriptor *desc = &av_pix_fmt_descriptors[inlink->format];
    int w = inlink->w, h = inlink->h;
    int cw, ch;
    double var_values[VARS_NB], res;
    char *expr;
    int ret;

    if (!(boxblur->temp[0] = av_malloc(FFMAX(w, h))) ||
        !(boxblur->temp[1] = av_malloc(FFMAX(w, h))))
        return AVERROR(ENOMEM);

    boxblur->hsub = desc->log2_chroma_w;
    boxblur->vsub = desc->log2_chroma_h;

    var_values[VAR_W]  = inlink->w;
    var_values[VAR_H]  = inlink->h;
    var_values[VAR_CW] = cw = w>>boxblur->hsub;
    var_values[VAR_CH] = ch = h>>boxblur->vsub;
    var_values[VAR_HSUB] = 1<<boxblur->hsub;
    var_values[VAR_VSUB] = 1<<boxblur->vsub;

#define EVAL_RADIUS_EXPR(comp)                                          \
    expr = boxblur->comp##_radius_expr;                                 \
    ret = av_expr_parse_and_eval(&res, expr, var_names, var_values,     \
                                 NULL, NULL, NULL, NULL, NULL, 0, ctx); \
    boxblur->comp##_param.radius = res;                                 \
    if (ret < 0) {                                                      \
        av_log(NULL, AV_LOG_ERROR,                                      \
               "Error when evaluating " #comp " radius expression '%s'\n", expr); \
        return ret;                                                     \
    }
    EVAL_RADIUS_EXPR(luma);
    EVAL_RADIUS_EXPR(chroma);
    EVAL_RADIUS_EXPR(alpha);

    av_log(ctx, AV_LOG_INFO,
           "luma_radius:%d luma_power:%d "
           "chroma_radius:%d chroma_power:%d "
           "alpha_radius:%d alpha_power:%d "
           "w:%d chroma_w:%d h:%d chroma_h:%d\n",
           boxblur->luma_param  .radius, boxblur->luma_param  .power,
           boxblur->chroma_param.radius, boxblur->chroma_param.power,
           boxblur->alpha_param .radius, boxblur->alpha_param .power,
           w, cw, h, ch);

#define CHECK_RADIUS_VAL(w_, h_, comp)                                  \
    if (boxblur->comp##_param.radius < 0 ||                             \
        2*boxblur->comp##_param.radius > FFMIN(w_, h_)) {               \
        av_log(ctx, AV_LOG_ERROR,                                       \
               "Invalid " #comp " radius value %d, must be >= 0 and <= %d\n", \
               boxblur->comp##_param.radius, FFMIN(w_, h_)/2);          \
        return AVERROR(EINVAL);                                         \
    }
    CHECK_RADIUS_VAL(w,  h,  luma);
    CHECK_RADIUS_VAL(cw, ch, chroma);
    CHECK_RADIUS_VAL(w,  h,  alpha);

    boxblur->radius[Y] = boxblur->luma_param.radius;
    boxblur->radius[U] = boxblur->radius[V] = boxblur->chroma_param.radius;
    boxblur->radius[A] = boxblur->alpha_param.radius;

    boxblur->power[Y] = boxblur->luma_param.power;
    boxblur->power[U] = boxblur->power[V] = boxblur->chroma_param.power;
    boxblur->power[A] = boxblur->alpha_param.power;

    return 0;
}

static inline void blur(uint8_t *dst, int dst_step, const uint8_t *src, int src_step,
                        int len, int radius)
{
    /* Naive boxblur would sum source pixels from x-radius .. x+radius
     * for destination pixel x. That would be O(radius*width).
     * If you now look at what source pixels represent 2 consecutive
     * output pixels, then you see they are almost identical and only
     * differ by 2 pixels, like:
     * src0       111111111
     * dst0           1
     * src1        111111111
     * dst1            1
     * src0-src1  1       -1
     * so when you know one output pixel you can find the next by just adding
     * and subtracting 1 input pixel.
     * The following code adopts this faster variant.
     */
    int x, sum = 0;
    const int length = radius*2 + 1;
    const int inv = ((1<<16) + length/2)/length;

    for (x = 0; x < radius; x++)
        sum += src[x*src_step]<<1;
    sum += src[radius*src_step];

    for (x = 0; x <= radius; x++) {
        sum += src[(radius+x)*src_step] - src[(radius-x)*src_step];
        dst[x*dst_step] = (sum*inv + (1<<15))>>16;
    }

    for (; x < len-radius; x++) {
        sum += src[(radius+x)*src_step] - src[(x-radius-1)*src_step];
        dst[x*dst_step] = (sum*inv + (1<<15))>>16;
    }

    for (; x < len; x++) {
        sum += src[(2*len-radius-x-1)*src_step] - src[(x-radius-1)*src_step];
        dst[x*dst_step] = (sum*inv + (1<<15))>>16;
    }
}

static inline void blur_power(uint8_t *dst, int dst_step, const uint8_t *src, int src_step,
                              int len, int radius, int power, uint8_t *temp[2])
{
    uint8_t *a = temp[0], *b = temp[1];

    if (radius && power) {
        blur(a, 1, src, src_step, len, radius);
        for (; power > 2; power--) {
            uint8_t *c;
            blur(b, 1, a, 1, len, radius);
            c = a; a = b; b = c;
        }
        if (power > 1) {
            blur(dst, dst_step, a, 1, len, radius);
        } else {
            int i;
            for (i = 0; i < len; i++)
                dst[i*dst_step] = a[i];
        }
    } else {
        int i;
        for (i = 0; i < len; i++)
            dst[i*dst_step] = src[i*src_step];
    }
}

static void hblur(uint8_t *dst, int dst_linesize, const uint8_t *src, int src_linesize,
                  int w, int h, int radius, int power, uint8_t *temp[2])
{
    int y;

    if (radius == 0 && dst == src)
        return;

    for (y = 0; y < h; y++)
        blur_power(dst + y*dst_linesize, 1, src + y*src_linesize, 1,
                   w, radius, power, temp);
}

static void vblur(uint8_t *dst, int dst_linesize, const uint8_t *src, int src_linesize,
                  int w, int h, int radius, int power, uint8_t *temp[2])
{
    int x;

    if (radius == 0 && dst == src)
        return;

    for (x = 0; x < w; x++)
        blur_power(dst + x, dst_linesize, src + x, src_linesize,
                   h, radius, power, temp);
}

static void null_draw_slice(AVFilterLink *inlink, int y, int h, int slice_dir) { }

static void end_frame(AVFilterLink *inlink)
{
    AVFilterContext *ctx = inlink->dst;
    BoxBlurContext *boxblur = ctx->priv;
    AVFilterLink *outlink = inlink->dst->outputs[0];
    AVFilterBufferRef *inpicref  = inlink ->cur_buf;
    AVFilterBufferRef *outpicref = outlink->out_buf;
    int plane;
    int cw = inlink->w >> boxblur->hsub, ch = inlink->h >> boxblur->vsub;
    int w[4] = { inlink->w, cw, cw, inlink->w };
    int h[4] = { inlink->h, ch, ch, inlink->h };

    for (plane = 0; inpicref->data[plane] && plane < 4; plane++)
        hblur(outpicref->data[plane], outpicref->linesize[plane],
              inpicref ->data[plane], inpicref ->linesize[plane],
              w[plane], h[plane], boxblur->radius[plane], boxblur->power[plane],
              boxblur->temp);

    for (plane = 0; inpicref->data[plane] && plane < 4; plane++)
        vblur(outpicref->data[plane], outpicref->linesize[plane],
              outpicref->data[plane], outpicref->linesize[plane],
              w[plane], h[plane], boxblur->radius[plane], boxblur->power[plane],
              boxblur->temp);

<<<<<<< HEAD
    avfilter_draw_slice(outlink, 0, inlink->h, 1);
    avfilter_default_end_frame(inlink);
=======
    ff_draw_slice(outlink, y0, h0, slice_dir);
>>>>>>> ecf79c4d
}

AVFilter avfilter_vf_boxblur = {
    .name          = "boxblur",
    .description   = NULL_IF_CONFIG_SMALL("Blur the input."),
    .priv_size     = sizeof(BoxBlurContext),
    .init          = init,
    .uninit        = uninit,
    .query_formats = query_formats,

    .inputs    = (const AVFilterPad[]) {{ .name       = "default",
                                    .type             = AVMEDIA_TYPE_VIDEO,
                                    .config_props     = config_input,
                                    .draw_slice       = null_draw_slice,
                                    .end_frame        = end_frame,
                                    .min_perms        = AV_PERM_READ },
                                  { .name = NULL}},
    .outputs   = (const AVFilterPad[]) {{ .name       = "default",
                                    .type             = AVMEDIA_TYPE_VIDEO, },
                                  { .name = NULL}},
};<|MERGE_RESOLUTION|>--- conflicted
+++ resolved
@@ -131,11 +131,7 @@
         PIX_FMT_NONE
     };
 
-<<<<<<< HEAD
-    avfilter_set_common_pixel_formats(ctx, avfilter_make_format_list(pix_fmts));
-=======
     ff_set_common_formats(ctx, ff_make_format_list(pix_fmts));
->>>>>>> ecf79c4d
     return 0;
 }
 
@@ -330,12 +326,8 @@
               w[plane], h[plane], boxblur->radius[plane], boxblur->power[plane],
               boxblur->temp);
 
-<<<<<<< HEAD
-    avfilter_draw_slice(outlink, 0, inlink->h, 1);
+    ff_draw_slice(outlink, 0, inlink->h, 1);
     avfilter_default_end_frame(inlink);
-=======
-    ff_draw_slice(outlink, y0, h0, slice_dir);
->>>>>>> ecf79c4d
 }
 
 AVFilter avfilter_vf_boxblur = {
