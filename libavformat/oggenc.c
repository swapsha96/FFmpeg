--- conflicted
+++ resolved
@@ -528,17 +528,9 @@
         OGGStreamContext *oggstream = st->priv_data;
         if (st->codec->codec_id == CODEC_ID_FLAC ||
             st->codec->codec_id == CODEC_ID_SPEEX) {
-<<<<<<< HEAD
             av_freep(&oggstream->header[0]);
-            av_freep(&oggstream->header[1]);
-        }
-        else
-            av_freep(&oggstream->header[1]);
-=======
-            av_free(oggstream->header[0]);
         }
         av_freep(&oggstream->header[1]);
->>>>>>> d6a77e2b
         av_freep(&st->priv_data);
     }
     return 0;
