--- conflicted
+++ resolved
@@ -77,12 +77,8 @@
 OBJS-$(ARCH_PPC) += ppc/cpu.o
 OBJS-$(ARCH_X86) += x86/cpu.o
 
-<<<<<<< HEAD
-TESTPROGS = adler32 aes base64 cpu crc des eval lls md5 pca sha tree
-=======
 TESTPROGS = adler32 aes avstring base64 cpu crc des eval file lfg lls \
-            md5 opt parseutils rational sha tree
->>>>>>> bda168d2
+            md5 opt pca parseutils rational sha tree
 TESTPROGS-$(HAVE_LZO1X_999_COMPRESS) += lzo
 
 DIRS = arm bfin sh4 x86
