--- conflicted
+++ resolved
@@ -28,23 +28,16 @@
 #include "config.h"
 #include "attributes.h"
 
-<<<<<<< HEAD
 #if HAVE_MIPSFPU && HAVE_INLINE_ASM
 #include "libavutil/mips/libm_mips.h"
 #endif /* HAVE_MIPSFPU && HAVE_INLINE_ASM*/
 
-#if !HAVE_CBRTF
-#undef cbrtf
-#define cbrtf(x) powf(x, 1.0/3.0)
-#endif /* HAVE_CBRTF */
-=======
 #if !HAVE_CBRTF
 static av_always_inline float cbrtf(float x)
 {
     return x < 0 ? -powf(-x, 1.0 / 3.0) : powf(x, 1.0 / 3.0);
 }
 #endif
->>>>>>> c29c1a1b
 
 #if !HAVE_EXP2
 #undef exp2
