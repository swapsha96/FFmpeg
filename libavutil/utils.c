/*
 * This file is part of FFmpeg.
 *
 * FFmpeg is free software; you can redistribute it and/or
 * modify it under the terms of the GNU Lesser General Public
 * License as published by the Free Software Foundation; either
 * version 2.1 of the License, or (at your option) any later version.
 *
 * FFmpeg is distributed in the hope that it will be useful,
 * but WITHOUT ANY WARRANTY; without even the implied warranty of
 * MERCHANTABILITY or FITNESS FOR A PARTICULAR PURPOSE.  See the GNU
 * Lesser General Public License for more details.
 *
 * You should have received a copy of the GNU Lesser General Public
 * License along with FFmpeg; if not, write to the Free Software
 * Foundation, Inc., 51 Franklin Street, Fifth Floor, Boston, MA 02110-1301 USA
 */

#include "config.h"
#include "avutil.h"
#include "avassert.h"
#include "samplefmt.h"
#include "internal.h"

#include "avversion.h"

/**
 * @file
 * various utility functions
 */

<<<<<<< HEAD
#include "libavutil/ffversion.h"
const char av_util_ffversion[] = "FFmpeg version " FFMPEG_VERSION;

const char *avutil_version_info(void)
{
    return FFMPEG_VERSION;
=======
const char *av_version_info(void)
{
    return LIBAV_VERSION;
>>>>>>> 1316df7a
}

unsigned avutil_version(void)
{
    static int checks_done;
    if (checks_done)
        return LIBAVUTIL_VERSION_INT;

    av_assert0(AV_PIX_FMT_VDA_VLD == 81); //check if the pix fmt enum has not had anything inserted or removed by mistake
    av_assert0(AV_SAMPLE_FMT_DBLP == 9);
    av_assert0(AVMEDIA_TYPE_ATTACHMENT == 4);
    av_assert0(AV_PICTURE_TYPE_BI == 7);
    av_assert0(LIBAVUTIL_VERSION_MICRO >= 100);
    av_assert0(HAVE_MMX2 == HAVE_MMXEXT);

    av_assert0(((size_t)-1) > 0); // C guarantees this but if false on a platform we care about revert at least b284e1ffe343d6697fb950d1ee517bafda8a9844

    if (av_sat_dadd32(1, 2) != 5) {
        av_log(NULL, AV_LOG_FATAL, "Libavutil has been build with a broken binutils, please upgrade binutils and rebuild\n");
        abort();
    }

    if (llrint(1LL<<60) != 1LL<<60) {
        av_log(NULL, AV_LOG_ERROR, "Libavutil has been linked to a broken llrint()\n");
    }

    checks_done = 1;
    return LIBAVUTIL_VERSION_INT;
}

const char *avutil_configuration(void)
{
    return FFMPEG_CONFIGURATION;
}

const char *avutil_license(void)
{
#define LICENSE_PREFIX "libavutil license: "
    return LICENSE_PREFIX FFMPEG_LICENSE + sizeof(LICENSE_PREFIX) - 1;
}

const char *av_get_media_type_string(enum AVMediaType media_type)
{
    switch (media_type) {
    case AVMEDIA_TYPE_VIDEO:      return "video";
    case AVMEDIA_TYPE_AUDIO:      return "audio";
    case AVMEDIA_TYPE_DATA:       return "data";
    case AVMEDIA_TYPE_SUBTITLE:   return "subtitle";
    case AVMEDIA_TYPE_ATTACHMENT: return "attachment";
    default:                      return NULL;
    }
}

char av_get_picture_type_char(enum AVPictureType pict_type)
{
    switch (pict_type) {
    case AV_PICTURE_TYPE_I:  return 'I';
    case AV_PICTURE_TYPE_P:  return 'P';
    case AV_PICTURE_TYPE_B:  return 'B';
    case AV_PICTURE_TYPE_S:  return 'S';
    case AV_PICTURE_TYPE_SI: return 'i';
    case AV_PICTURE_TYPE_SP: return 'p';
    case AV_PICTURE_TYPE_BI: return 'b';
    default:                 return '?';
    }
}

unsigned av_int_list_length_for_size(unsigned elsize,
                                     const void *list, uint64_t term)
{
    unsigned i;

    if (!list)
        return 0;
#define LIST_LENGTH(type) \
    { type t = term, *l = (type *)list; for (i = 0; l[i] != t; i++); }
    switch (elsize) {
    case 1: LIST_LENGTH(uint8_t);  break;
    case 2: LIST_LENGTH(uint16_t); break;
    case 4: LIST_LENGTH(uint32_t); break;
    case 8: LIST_LENGTH(uint64_t); break;
    default: av_assert0(!"valid element size");
    }
    return i;
}

AVRational av_get_time_base_q(void)
{
    return (AVRational){1, AV_TIME_BASE};
}<|MERGE_RESOLUTION|>--- conflicted
+++ resolved
@@ -22,25 +22,17 @@
 #include "samplefmt.h"
 #include "internal.h"
 
-#include "avversion.h"
-
 /**
  * @file
  * various utility functions
  */
 
-<<<<<<< HEAD
 #include "libavutil/ffversion.h"
 const char av_util_ffversion[] = "FFmpeg version " FFMPEG_VERSION;
 
-const char *avutil_version_info(void)
+const char *av_version_info(void)
 {
     return FFMPEG_VERSION;
-=======
-const char *av_version_info(void)
-{
-    return LIBAV_VERSION;
->>>>>>> 1316df7a
 }
 
 unsigned avutil_version(void)
